{
  "name": "openquester_api",
  "version": "1.1",
  "description": "",
  "scripts": {
<<<<<<< HEAD
    "start:dev:build": "tsc -w",
    "start:prod:build": "npm run clean && tsc",
    "start:dev:run": "wait-on ./dist/server.js && concurrently npm:start:migration 'nodemon ./dist/server.js'",
    "start:prod": "wait-on ./dist/server.js && nodemon ./dist/server.js",
    "start:migration": "npx typeorm migration:run -d ./dist/database/DataSource.js",
=======
    "start:dev:build": "npm run build",
    "start:dev:run": "wait-on ./dist/index.js && nodemon ./dist/index.js",
>>>>>>> 9f80ec57
    "start:dev": "npm run clean && npm run validate:schema && concurrently npm:start:dev:*",
    "start:prod": "nodemon ./dist/index.js",
    "validate:schema": "node ./validateSchema.mjs",
    "clean": "rm -rf dist/*",
    "build": "tsup",
    "test": "vitest run"
  },
  "keywords": [],
  "author": "",
  "license": "ISC",
  "dependencies": {
    "@seriousme/openapi-schema-validator": "^2.2.1",
    "@types/bcryptjs": "^2.4.6",
    "@types/express": "^4.17.21",
    "@types/jsonwebtoken": "^9.0.6",
    "@types/node": "^22.0.0",
    "bcryptjs": "^2.4.3",
    "colorette": "^2.0.20",
    "dotenv": "^16.4.5",
    "express": "^4.19.2",
    "jsonwebtoken": "^9.0.2",
    "nodemon": "^3.1.4",
    "pg": "^8.12.0",
    "reflect-metadata": "^0.2.2",
    "typeorm": "^0.3.20",
    "typescript": "^5.5.4"
  },
  "devDependencies": {
    "wait-on": "^7.2.0",
    "@seriousme/openapi-schema-validator": "^2.2.1",
    "concurrently": "^8.2.2",
    "@swc/core": "^1.7.6",
    "tsup": "^8.0.2",
    "vitest": "^2.0.0"
  },
  "tsup": {
    "entry": [
      "src",
      "!src/**/__tests__/**",
      "!src/**/*.test.*"
    ],
    "splitting": false,
    "sourcemap": true,
    "clean": true
  }
}<|MERGE_RESOLUTION|>--- conflicted
+++ resolved
@@ -3,16 +3,8 @@
   "version": "1.1",
   "description": "",
   "scripts": {
-<<<<<<< HEAD
-    "start:dev:build": "tsc -w",
-    "start:prod:build": "npm run clean && tsc",
-    "start:dev:run": "wait-on ./dist/server.js && concurrently npm:start:migration 'nodemon ./dist/server.js'",
-    "start:prod": "wait-on ./dist/server.js && nodemon ./dist/server.js",
-    "start:migration": "npx typeorm migration:run -d ./dist/database/DataSource.js",
-=======
     "start:dev:build": "npm run build",
     "start:dev:run": "wait-on ./dist/index.js && nodemon ./dist/index.js",
->>>>>>> 9f80ec57
     "start:dev": "npm run clean && npm run validate:schema && concurrently npm:start:dev:*",
     "start:prod": "nodemon ./dist/index.js",
     "validate:schema": "node ./validateSchema.mjs",
