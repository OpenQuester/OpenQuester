--- conflicted
+++ resolved
@@ -3,16 +3,8 @@
   "version": "1.1",
   "description": "",
   "scripts": {
-<<<<<<< HEAD
-    "start:dev:build": "tsc -w",
-    "start:prod:build": "npm run clean && tsc",
-    "start:dev:run": "wait-on ./dist/server.js && concurrently npm:start:migration 'nodemon ./dist/server.js'",
-    "start:prod": "wait-on ./dist/server.js && nodemon ./dist/server.js",
-    "start:migration": "npx typeorm migration:run -d ./dist/database/DataSource.js",
-=======
     "start:dev:build": "npm run build",
     "start:dev:run": "wait-on ./dist/index.js && nodemon ./dist/index.js",
->>>>>>> 44d3a19d
     "start:dev": "npm run clean && npm run validate:schema && concurrently npm:start:dev:*",
     "start:prod": "nodemon ./dist/index.js",
     "validate:schema": "node ./validateSchema.mjs",
@@ -24,11 +16,8 @@
   "author": "",
   "license": "ISC",
   "dependencies": {
-<<<<<<< HEAD
     "@seriousme/openapi-schema-validator": "^2.2.1",
     "@types/bcryptjs": "^2.4.6",
-=======
->>>>>>> 44d3a19d
     "@types/express": "^4.17.21",
     "@types/jsonwebtoken": "^9.0.6",
     "@types/node": "^22.0.0",
