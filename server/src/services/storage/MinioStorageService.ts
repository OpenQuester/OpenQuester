--- conflicted
+++ resolved
@@ -4,13 +4,8 @@
 
 import { Request } from "express";
 
-<<<<<<< HEAD
 import { IStorage } from "types/file/IStorage";
 import { IS3Context } from "types/file/IS3Context";
-=======
-import { IStorage } from "interfaces/file/IStorage";
-import { IS3Context } from "interfaces/file/IS3Context";
->>>>>>> 63c9c6d4
 import { PackageRepository } from "database/repositories/PackageRepository";
 import { Database } from "database/Database";
 import { User } from "database/models/User";
