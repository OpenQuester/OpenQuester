<<<<<<< HEAD
import { IFile } from "./file/IFile";
=======
// import { IFile } from "./files/IFile";
>>>>>>> 44d3a19d

export interface IUser {
  id?: number;
  name?: string;
  email?: string;
  password?: string;
  birthday?: number; // timestamp
  // TODO: Comment out back when IFile will be added -> avatar?: File;
  access_token?: string;
  refresh_token?: string;
}<|MERGE_RESOLUTION|>--- conflicted
+++ resolved
@@ -1,8 +1,4 @@
-<<<<<<< HEAD
-import { IFile } from "./file/IFile";
-=======
 // import { IFile } from "./files/IFile";
->>>>>>> 44d3a19d
 
 export interface IUser {
   id?: number;
