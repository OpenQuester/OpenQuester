--- conflicted
+++ resolved
@@ -104,8 +104,6 @@
     return dto;
   }
 
-<<<<<<< HEAD
-=======
   public toSimpleDTO(storage: S3StorageService): Omit<PackageDTO, "rounds"> {
     return {
       title: this.title,
@@ -122,7 +120,6 @@
     };
   }
 
->>>>>>> 1c5dd70d
   public toDTO(
     storage: S3StorageService,
     opts?: PackageDTOOptions
