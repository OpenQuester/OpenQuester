import {
  Column,
  Entity,
  JoinColumn,
  ManyToOne,
  OneToMany,
  PrimaryGeneratedColumn,
} from "typeorm";

import { ClientResponse } from "domain/enums/ClientResponse";
import { ClientError } from "domain/errors/ClientError";
import { PackageDTOOptions } from "domain/types/dto/package/options/PackageDTOOptions";
import { PackageThemeDTO } from "domain/types/dto/package/PackageThemeDTO";
import { PackageThemeImport } from "domain/types/package/import/PackageThemeImport";
import { PackageQuestion } from "infrastructure/database/models/package/PackageQuestion";
import { PackageRound } from "infrastructure/database/models/package/PackageRound";
import { S3StorageService } from "infrastructure/services/storage/S3StorageService";

@Entity("package_theme")
export class PackageTheme {
  @PrimaryGeneratedColumn()
  id!: number;

  @ManyToOne(() => PackageRound, (round) => round.themes, {
    onDelete: "CASCADE",
  })
  @JoinColumn({ name: "round" })
  round!: PackageRound;

  @Column()
  name!: string;

  @Column({ type: "text", nullable: true })
  description?: string | null;

  @OneToMany(
    () => PackageQuestion,
    (question: PackageQuestion) => question.theme
  )
  questions!: PackageQuestion[];

  @Column({ type: "int" })
  order!: number;

  public import(data: PackageThemeImport) {
    this.name = data.name;
    this.description = data.description;
    this.round = data.round;
    this.order = data.order;
  }

  public async toDTO(
    storage: S3StorageService,
    opts: PackageDTOOptions
  ): Promise<PackageThemeDTO> {
    if (this.questions.length < 1) {
      throw new ClientError(ClientResponse.PACKAGE_CORRUPTED, undefined, {
        id: this.id,
        missing: "questions",
      });
    }

    const questionsDTO = await Promise.all(
      this.questions.map((question) => question.toDTO(storage, opts))
    );
<<<<<<< HEAD

    let dto: PackageThemeDTO = {
=======
    return {
      id: this.id,
      order: this.order,
>>>>>>> 5a612cf8
      name: this.name,
      description: this.description,
      questions: questionsDTO,
    };

    if (opts.fetchIds) {
      dto = {
        id: this.id,
        ...dto,
      };
    }

    return dto;
  }
}<|MERGE_RESOLUTION|>--- conflicted
+++ resolved
@@ -63,14 +63,10 @@
     const questionsDTO = await Promise.all(
       this.questions.map((question) => question.toDTO(storage, opts))
     );
-<<<<<<< HEAD
 
     let dto: PackageThemeDTO = {
-=======
-    return {
       id: this.id,
       order: this.order,
->>>>>>> 5a612cf8
       name: this.name,
       description: this.description,
       questions: questionsDTO,
