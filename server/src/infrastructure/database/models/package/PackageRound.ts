import {
  Column,
  Entity,
  JoinColumn,
  ManyToOne,
  OneToMany,
  PrimaryGeneratedColumn,
} from "typeorm";

import { ClientResponse } from "domain/enums/ClientResponse";
import { ClientError } from "domain/errors/ClientError";
import { PackageDTOOptions } from "domain/types/dto/package/options/PackageDTOOptions";
import { PackageRoundDTO } from "domain/types/dto/package/PackageRoundDTO";
import { PackageRoundImport } from "domain/types/package/import/PackageRoundImport";
import { Package } from "infrastructure/database/models/package/Package";
import { PackageTheme } from "infrastructure/database/models/package/PackageTheme";
import { S3StorageService } from "infrastructure/services/storage/S3StorageService";

@Entity("package_round")
export class PackageRound {
  @PrimaryGeneratedColumn()
  id!: number;

  @ManyToOne(() => Package, (pkg) => pkg.rounds, { onDelete: "CASCADE" })
  @JoinColumn({ name: "package" })
  package!: Package;

  @Column()
  name!: string;

  @Column({ type: "text", nullable: true })
  description?: string | null;

  @OneToMany(() => PackageTheme, (theme: PackageTheme) => theme.round)
  themes!: PackageTheme[];

  @Column({ type: "int" })
  order!: number;

  public import(data: PackageRoundImport): void {
    this.name = data.name;
    this.description = data.description;
    this.package = data.package;
    this.order = data.order;
  }

  public async toDTO(
    storage: S3StorageService,
    opts: PackageDTOOptions
  ): Promise<PackageRoundDTO> {
    if (this.themes.length < 1) {
      throw new ClientError(ClientResponse.PACKAGE_CORRUPTED, undefined, {
        id: this.id,
        missing: "themes",
      });
    }

    const themesDTO = await Promise.all(
      this.themes.map((theme) => theme.toDTO(storage, opts))
    );

<<<<<<< HEAD
    let dto: PackageRoundDTO = {
=======
    return {
      id: this.id,
      order: this.order,
>>>>>>> 5a612cf8
      name: this.name,
      description: this.description,
      themes: themesDTO,
    };

    if (opts.fetchIds) {
      dto = {
        id: this.id,
        ...dto,
      };
    }

    return dto;
  }
}<|MERGE_RESOLUTION|>--- conflicted
+++ resolved
@@ -59,16 +59,11 @@
       this.themes.map((theme) => theme.toDTO(storage, opts))
     );
 
-<<<<<<< HEAD
     let dto: PackageRoundDTO = {
-=======
-    return {
-      id: this.id,
-      order: this.order,
->>>>>>> 5a612cf8
       name: this.name,
       description: this.description,
       themes: themesDTO,
+      order: this.order,
     };
 
     if (opts.fetchIds) {
