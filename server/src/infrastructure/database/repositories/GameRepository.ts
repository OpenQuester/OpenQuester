--- conflicted
+++ resolved
@@ -228,24 +228,6 @@
       fetchIds: true,
     });
 
-<<<<<<< HEAD
-    const game = new Game({
-      id: gameId,
-      title: gameData.title,
-      createdBy: createdBy.id,
-      createdAt: new Date(),
-      isPrivate: gameData.isPrivate,
-      ageRestriction: gameData.ageRestriction,
-      maxPlayers: gameData.maxPlayers,
-      startedAt: null,
-      finishedAt: null,
-      package: packageDTO,
-      roundsCount: counts.roundsCount,
-      questionsCount: counts.questionsCount,
-      players: [],
-      gameState: GameStateMapper.initGameState(),
-    });
-=======
     const initialGameState = GameStateMapper.initGameState();
 
     // Handle password for private games
@@ -273,7 +255,6 @@
       },
       this.logger
     );
->>>>>>> 1c76cc90
 
     const pipeline = this.redisService.pipeline();
     pipeline.hset(key, GameMapper.serializeGameToHash(game));
