{
  // Use IntelliSense to learn about possible attributes.
  // Hover to view descriptions of existing attributes.
  // For more information, visit: https://go.microsoft.com/fwlink/?linkid=830387
  "version": "0.2.0",
  "configurations": [
    {
      "name": "client",
      "cwd": "client",
      "request": "launch",
<<<<<<< HEAD
      "type": "dart",
      "args": ["--web-renderer", "html"]
=======
      "type": "dart"
>>>>>>> 4dc7712c
    },
    {
      "name": "client (profile mode)",
      "cwd": "client",
      "request": "launch",
      "type": "dart",
      "flutterMode": "profile"
    },
    {
      "name": "client (release mode)",
      "cwd": "client",
      "request": "launch",
      "type": "dart",
      "flutterMode": "release"
    },
    {
      "type": "node",
      "request": "launch",
      "name": "Server",
      "program": "${workspaceFolder}/server/dist/index.js",
      "preLaunchTask": "npm: build - server",
      "cwd": "${workspaceFolder}/server",
      "sourceMaps": true,
<<<<<<< HEAD
      "skipFiles": ["<node_internals>/**", "node_moduled/**/*"],
=======
      "skipFiles": [
        "<node_internals>/**",
        "node_moduled/**/*"
      ],
>>>>>>> 4dc7712c
      "envFile": "${workspaceFolder}/server/.env",
      "console": "integratedTerminal"
    },
    {
      "name": "siq_file",
      "type": "dart",
      "request": "launch",
      "program": "./client/packages/siq_file/bin/siq_file.dart",
<<<<<<< HEAD
      "args": ["hash", "../../../test.siq"]
=======
      "args": [
        "hash",
        "../../../test.siq"
      ]
>>>>>>> 4dc7712c
    }
  ]
}<|MERGE_RESOLUTION|>--- conflicted
+++ resolved
@@ -8,12 +8,7 @@
       "name": "client",
       "cwd": "client",
       "request": "launch",
-<<<<<<< HEAD
-      "type": "dart",
-      "args": ["--web-renderer", "html"]
-=======
       "type": "dart"
->>>>>>> 4dc7712c
     },
     {
       "name": "client (profile mode)",
@@ -37,14 +32,7 @@
       "preLaunchTask": "npm: build - server",
       "cwd": "${workspaceFolder}/server",
       "sourceMaps": true,
-<<<<<<< HEAD
       "skipFiles": ["<node_internals>/**", "node_moduled/**/*"],
-=======
-      "skipFiles": [
-        "<node_internals>/**",
-        "node_moduled/**/*"
-      ],
->>>>>>> 4dc7712c
       "envFile": "${workspaceFolder}/server/.env",
       "console": "integratedTerminal"
     },
@@ -53,14 +41,10 @@
       "type": "dart",
       "request": "launch",
       "program": "./client/packages/siq_file/bin/siq_file.dart",
-<<<<<<< HEAD
-      "args": ["hash", "../../../test.siq"]
-=======
       "args": [
         "hash",
         "../../../test.siq"
       ]
->>>>>>> 4dc7712c
     }
   ]
 }