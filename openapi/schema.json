{
  "openapi": "3.1.0",
  "info": {
    "title": "OpenQuester API",
    "version": "0.22.0"
  },
  "security": [
    {
      "SessionAuth": []
    }
  ],
  "paths": {
    "/v1/files/{filename}": {
      "get": {
        "summary": "Get link to file from server",
        "tags": ["Files"],
        "parameters": [
          {
            "name": "filename",
            "in": "path",
            "required": true,
            "schema": {
              "type": "string",
              "examples": ["some_filename.jpg"]
            }
          }
        ],
        "responses": {
          "200": {
            "description": "Get link that allows you to view the file",
            "content": {
              "application/json": {
                "schema": {
                  "$ref": "#/components/schemas/FileLinkResponse"
                }
              }
            }
          },
          "400": {
            "description": "Bad filename",
            "content": {
              "application/json": {
                "schema": {
                  "$ref": "#/components/schemas/BadFilenameResponse"
                }
              }
            }
          }
        }
      },
      "post": {
        "summary": "Get link to upload file on server",
        "tags": ["Files"],
        "parameters": [
          {
            "name": "filename",
            "in": "path",
            "required": true,
            "schema": {
              "type": "string",
              "examples": ["some_filename.jpg"]
            }
          }
        ],
        "responses": {
          "200": {
            "description": "Get link that allows you to put the file",
            "content": {
              "application/json": {
                "schema": {
                  "$ref": "#/components/schemas/FileUploadLinkResponse"
                }
              }
            }
          },
          "400": {
            "description": "Bad filename",
            "content": {
              "application/json": {
                "schema": {
                  "$ref": "#/components/schemas/BadFilenameResponse"
                }
              }
            }
          }
        }
      },
      "delete": {
        "summary": "Delete file from bucket",
        "tags": ["Files"],
        "parameters": [
          {
            "name": "filename",
            "in": "path",
            "required": true,
            "schema": {
              "type": "string",
              "examples": ["some_filename.jpg"]
            }
          }
        ],
        "responses": {
          "204": {
            "description": "Delete request send successfully",
            "content": {
              "application/json": {
                "schema": {
                  "$ref": "#/components/schemas/DeleteRequestResponse"
                }
              }
            }
          },
          "400": {
            "description": "Bad filename",
            "content": {
              "application/json": {
                "schema": {
                  "$ref": "#/components/schemas/BadFilenameResponse"
                }
              }
            }
          }
        }
      }
    },
    "/v1/packages": {
      "post": {
        "summary": "Get upload links for every file in `content.json`",
        "tags": ["Packages"],
        "requestBody": {
          "description": "Data for package creation",
          "required": true,
          "content": {
            "application/json": {
              "schema": {
                "$ref": "#/components/schemas/PackageCreationInput"
              }
            }
          }
        },
        "responses": {
          "200": {
            "description": "Returns object of key-values where key is filename, and value is file upload link",
            "content": {
              "application/json": {
                "schema": {
                  "$ref": "#/components/schemas/PackageUploadResponse"
                }
              }
            }
          },
          "400": {
            "description": "Package is corrupted!",
            "content": {
              "application/json": {
                "schema": {
                  "$ref": "#/components/schemas/PackageCorruptedResponse"
                }
              }
            }
          }
        }
      },
      "get": {
        "summary": "Get all packages",
        "tags": ["Packages"],
        "parameters": [
          {
            "name": "sortBy",
            "in": "query",
            "required": false,
            "schema": {
              "$ref": "#/components/schemas/PackagesSortBy"
            }
          },
          {
            "name": "order",
            "in": "query",
            "required": false,
            "schema": {
              "$ref": "#/components/schemas/OrderDirection"
            }
          },
          {
            "name": "limit",
            "in": "query",
            "required": true,
            "schema": {
              "$ref": "#/components/schemas/PaginationLimit"
            }
          },
          {
            "name": "offset",
            "in": "query",
            "required": true,
            "schema": {
              "$ref": "#/components/schemas/PaginationOffset"
            }
          },
          {
            "name": "title",
            "in": "query",
            "description": "Search by package title, not case sensitive",
            "required": false,
            "schema": {
              "$ref": "#/components/schemas/PaginationTitle"
            }
          },
          {
            "name": "description",
            "in": "query",
            "description": "Search by package description, not case sensitive",
            "required": false,
            "schema": {
              "$ref": "#/components/schemas/PackageDescription"
            }
          },
          {
            "name": "language",
            "in": "query",
            "description": "Filter by package language",
            "required": false,
            "schema": {
              "$ref": "#/components/schemas/PackageLanguage"
            }
          },
          {
            "name": "authorId",
            "in": "query",
            "description": "Filter by author user id",
            "required": false,
            "schema": {
              "$ref": "#/components/schemas/PackageAuthorId"
            }
          },
          {
            "name": "tags",
            "in": "query",
            "description": "Filter by tags. Accepts array (tags=value&tags=value2) or comma-separated string (tags=tag1,tag2)",
            "required": false,
            "style": "form",
            "explode": true,
            "schema": {
              "$ref": "#/components/schemas/PackageTags"
            }
          },
          {
            "name": "ageRestriction",
            "in": "query",
            "description": "Filter by age restriction",
            "required": false,
            "schema": {
              "$ref": "#/components/schemas/AgeRestriction"
            }
          },
          {
            "name": "minRounds",
            "in": "query",
            "description": "Minimum rounds count",
            "required": false,
            "schema": {
              "$ref": "#/components/schemas/PackageMinRounds"
            }
          },
          {
            "name": "maxRounds",
            "in": "query",
            "description": "Maximum rounds count",
            "required": false,
            "schema": {
              "$ref": "#/components/schemas/PackageMaxRounds"
            }
          },
          {
            "name": "minQuestions",
            "in": "query",
            "description": "Minimum questions count",
            "required": false,
            "schema": {
              "$ref": "#/components/schemas/PackageMinQuestions"
            }
          },
          {
            "name": "maxQuestions",
            "in": "query",
            "description": "Maximum questions count",
            "required": false,
            "schema": {
              "$ref": "#/components/schemas/PackageMaxQuestions"
            }
          }
        ],
        "responses": {
          "200": {
            "description": "Get all packages data successfully",
            "content": {
              "application/json": {
                "schema": {
                  "$ref": "#/components/schemas/PaginatedPackages"
                }
              }
            }
          },
          "400": {
            "description": "Bad request",
            "content": {
              "application/json": {
                "schema": {
                  "$ref": "#/components/schemas/BadRequestResponse"
                }
              }
            }
          }
        }
      }
    },
    "/v1/packages/{id}": {
      "get": {
        "summary": "Get package by id",
        "tags": ["Packages"],
        "parameters": [
          {
            "name": "id",
            "in": "path",
            "required": true,
            "schema": {
              "type": "integer"
            }
          }
        ],
        "responses": {
          "200": {
            "description": "Get package data successfully",
            "content": {
              "application/json": {
                "schema": {
                  "$ref": "#/components/schemas/OqPackage"
                }
              }
            }
          },
          "404": {
            "description": "Package not found",
            "content": {
              "application/json": {
                "schema": {
                  "$ref": "#/components/schemas/PackageNotFoundResponse"
                }
              }
            }
          }
        }
      },
      "delete": {
        "summary": "Delete package by id",
        "description": "Delete a package. Requires DELETE_PACKAGE permission or being the package author. This will also delete all associated files and cleanup orphaned tags.",
        "tags": ["Packages"],
        "parameters": [
          {
            "name": "id",
            "in": "path",
            "required": true,
            "schema": {
              "type": "integer"
            }
          }
        ],
        "responses": {
          "200": {
            "description": "Package deleted successfully",
            "content": {
              "application/json": {
                "schema": {
                  "$ref": "#/components/schemas/PackageDeleteResponse"
                }
              }
            }
          },
          "401": {
            "description": "Authentication required",
            "content": {
              "application/json": {
                "schema": {
                  "$ref": "#/components/schemas/InvalidSessionResponse"
                }
              }
            }
          },
          "403": {
            "description": "Insufficient permissions to delete this package",
            "content": {
              "application/json": {
                "schema": {
                  "$ref": "#/components/schemas/PermissionDeniedResponse"
                }
              }
            }
          },
          "404": {
            "description": "Package not found",
            "content": {
              "application/json": {
                "schema": {
                  "$ref": "#/components/schemas/PackageNotFoundResponse"
                }
              }
            }
          }
        }
      }
    },
    "/v1/users/{id}": {
      "get": {
        "summary": "Get user info by id",
        "tags": ["Users"],
        "parameters": [
          {
            "name": "id",
            "in": "path",
            "required": true,
            "schema": {
              "type": "integer"
            }
          }
        ],
        "responses": {
          "200": {
            "description": "Get user data successfully",
            "content": {
              "application/json": {
                "schema": {
                  "$ref": "#/components/schemas/ResponseUser"
                }
              }
            }
          },
          "401": {
            "description": "Invalid or expired session",
            "content": {
              "application/json": {
                "schema": {
                  "$ref": "#/components/schemas/InvalidSessionResponse"
                }
              }
            }
          },
          "404": {
            "description": "User not found",
            "content": {
              "application/json": {
                "schema": {
                  "$ref": "#/components/schemas/UserNotFoundResponse"
                }
              }
            }
          }
        }
      },
      "patch": {
        "summary": "Update user by id",
        "tags": ["Users"],
        "parameters": [
          {
            "name": "id",
            "in": "path",
            "required": true,
            "schema": {
              "type": "string"
            }
          }
        ],
        "requestBody": {
          "required": true,
          "content": {
            "application/json": {
              "schema": {
                "$ref": "#/components/schemas/InputUpdateUser"
              }
            }
          }
        },
        "responses": {
          "200": {
            "description": "Update user data successfully",
            "content": {
              "application/json": {
                "schema": {
                  "$ref": "#/components/schemas/ResponseUser"
                }
              }
            }
          },
          "403": {
            "description": "Permission denied",
            "content": {
              "application/json": {
                "schema": {
                  "$ref": "#/components/schemas/PermissionDeniedResponse"
                }
              }
            }
          },
          "404": {
            "description": "User not found",
            "content": {
              "application/json": {
                "schema": {
                  "$ref": "#/components/schemas/UserNotFoundResponse"
                }
              }
            }
          }
        }
      },
      "delete": {
        "summary": "Delete user by id",
        "tags": ["Users"],
        "parameters": [
          {
            "name": "id",
            "in": "path",
            "required": true,
            "schema": {
              "type": "string"
            }
          }
        ],
        "responses": {
          "204": {
            "description": "User deleted successfully"
          },
          "403": {
            "description": "Permission denied",
            "content": {
              "application/json": {
                "schema": {
                  "$ref": "#/components/schemas/PermissionDeniedResponse"
                }
              }
            }
          },
          "404": {
            "description": "User not found",
            "content": {
              "application/json": {
                "schema": {
                  "$ref": "#/components/schemas/UserNotFoundResponse"
                }
              }
            }
          }
        }
      }
    },
    "/v1/users/{id}/permissions": {
      "patch": {
        "summary": "Update user permissions",
        "description": "Update a user's permissions. Requires 'manage_permissions' permission.",
        "tags": ["Users"],
        "parameters": [
          {
            "name": "id",
            "in": "path",
            "required": true,
            "schema": {
              "type": "string"
            },
            "description": "User ID"
          }
        ],
        "requestBody": {
          "required": true,
          "content": {
            "application/json": {
              "schema": {
                "$ref": "#/components/schemas/UserPermissionsUpdate"
              }
            }
          }
        },
        "responses": {
          "200": {
            "description": "User permissions updated successfully",
            "content": {
              "application/json": {
                "schema": {
                  "type": "object",
                  "properties": {
                    "message": {
                      "type": "string",
                      "example": "User permissions updated successfully"
                    },
                    "data": {
                      "$ref": "#/components/schemas/ResponseUser"
                    }
                  }
                }
              }
            }
          },
          "400": {
            "description": "Invalid request data",
            "content": {
              "application/json": {
                "schema": {
                  "$ref": "#/components/schemas/ValidationErrorResponse"
                }
              }
            }
          },
          "401": {
            "description": "Invalid or expired session",
            "content": {
              "application/json": {
                "schema": {
                  "$ref": "#/components/schemas/InvalidSessionResponse"
                }
              }
            }
          },
          "403": {
            "description": "Permission denied - requires manage_permissions permission",
            "content": {
              "application/json": {
                "schema": {
                  "$ref": "#/components/schemas/PermissionDeniedResponse"
                }
              }
            }
          },
          "404": {
            "description": "User not found",
            "content": {
              "application/json": {
                "schema": {
                  "$ref": "#/components/schemas/UserNotFoundResponse"
                }
              }
            }
          }
        }
      }
    },
    "/v1/users/": {
      "get": {
        "summary": "Get all users info",
        "tags": ["Users"],
        "parameters": [
          {
            "name": "sortBy",
            "in": "query",
            "required": true,
            "schema": {
              "$ref": "#/components/schemas/UsersSortBy"
            }
          },
          {
            "name": "order",
            "in": "query",
            "required": true,
            "schema": {
              "$ref": "#/components/schemas/OrderDirection"
            }
          },
          {
            "name": "limit",
            "in": "query",
            "required": true,
            "schema": {
              "$ref": "#/components/schemas/PaginationLimit"
            }
          },
          {
            "name": "offset",
            "in": "query",
            "required": true,
            "schema": {
              "$ref": "#/components/schemas/PaginationOffset"
            }
          }
        ],
        "responses": {
          "200": {
            "description": "Get all users data successfully",
            "content": {
              "application/json": {
                "schema": {
                  "$ref": "#/components/schemas/PaginatedUsers"
                }
              }
            }
          },
          "403": {
            "description": "Permission denied",
            "content": {
              "application/json": {
                "schema": {
                  "$ref": "#/components/schemas/PermissionDeniedResponse"
                }
              }
            }
          },
          "404": {
            "description": "Users not found",
            "content": {
              "application/json": {
                "schema": {
                  "$ref": "#/components/schemas/UserNotFoundResponse"
                }
              }
            }
          }
        }
      }
    },
    "/v1/me": {
      "get": {
        "summary": "Get info about current user",
        "tags": ["Users"],
        "responses": {
          "200": {
            "description": "Get user data successfully",
            "content": {
              "application/json": {
                "schema": {
                  "$ref": "#/components/schemas/ResponseUser"
                }
              }
            }
          },
          "401": {
            "description": "Invalid session",
            "content": {
              "application/json": {
                "schema": {
                  "$ref": "#/components/schemas/InvalidSessionResponse"
                }
              }
            }
          },
          "404": {
            "description": "User not found",
            "content": {
              "application/json": {
                "schema": {
                  "$ref": "#/components/schemas/UserNotFoundResponse"
                }
              }
            }
          }
        }
      },
      "patch": {
        "summary": "Update current user",
        "tags": ["Users"],
        "requestBody": {
          "required": true,
          "content": {
            "application/json": {
              "schema": {
                "$ref": "#/components/schemas/InputUpdateUser"
              }
            }
          }
        },
        "responses": {
          "200": {
            "description": "Update user data successfully",
            "content": {
              "application/json": {
                "schema": {
                  "$ref": "#/components/schemas/ResponseUser"
                }
              }
            }
          },
          "401": {
            "description": "Invalid session",
            "content": {
              "application/json": {
                "schema": {
                  "$ref": "#/components/schemas/InvalidSessionResponse"
                }
              }
            }
          },
          "404": {
            "description": "User not found",
            "content": {
              "application/json": {
                "schema": {
                  "$ref": "#/components/schemas/UserNotFoundResponse"
                }
              }
            }
          }
        }
      },
      "delete": {
        "summary": "Delete current user",
        "tags": ["Users"],
        "responses": {
          "204": {
            "description": "User deleted successfully"
          },
          "401": {
            "description": "Invalid session",
            "content": {
              "application/json": {
                "schema": {
                  "$ref": "#/components/schemas/InvalidSessionResponse"
                }
              }
            }
          },
          "404": {
            "description": "User not found",
            "content": {
              "application/json": {
                "schema": {
                  "$ref": "#/components/schemas/UserNotFoundResponse"
                }
              }
            }
          }
        }
      }
    },
    "/v1/auth/oauth2": {
      "post": {
        "summary": "Validate oauth2 token",
        "tags": ["Auth"],
        "requestBody": {
          "required": true,
          "content": {
            "application/json": {
              "schema": {
                "$ref": "#/components/schemas/InputOauthLogin"
              }
            }
          }
        },
        "responses": {
          "200": {
            "description": "User logged in successfully",
            "content": {
              "application/json": {
                "schema": {
                  "$ref": "#/components/schemas/ResponseUser"
                }
              }
            }
          },
          "400": {
            "description": "User have error during logging",
            "content": {
              "application/json": {
                "schema": {
                  "$ref": "#/components/schemas/GeneralErrorResponse"
                }
              }
            }
          }
        }
      }
    },
    "/v1/auth/guest": {
      "post": {
        "summary": "Login as guest user",
        "tags": ["Auth"],
        "requestBody": {
          "required": true,
          "content": {
            "application/json": {
              "schema": {
                "$ref": "#/components/schemas/InputGuestLogin"
              }
            }
          }
        },
        "responses": {
          "200": {
            "description": "Guest user logged in successfully",
            "content": {
              "application/json": {
                "schema": {
                  "$ref": "#/components/schemas/ResponseUser"
                }
              }
            }
          },
          "400": {
            "description": "Invalid guest login data",
            "content": {
              "application/json": {
                "schema": {
                  "$ref": "#/components/schemas/GeneralErrorResponse"
                }
              }
            }
          }
        }
      }
    },
    "/v1/auth/logout": {
      "get": {
        "summary": "Logout user",
        "tags": ["Auth"],
        "responses": {
          "200": {
            "description": "User logged out successfully",
            "content": {
              "application/json": {
                "schema": {
                  "$ref": "#/components/schemas/LogoutResponse"
                }
              }
            }
          }
        }
      }
    },
    "/v1/auth/socket": {
      "post": {
        "summary": "Authorize socket.io connection",
        "tags": ["Auth"],
        "requestBody": {
          "required": true,
          "content": {
            "application/json": {
              "schema": {
                "$ref": "#/components/schemas/InputSocketIOAuth"
              }
            }
          }
        },
        "responses": {
          "200": {
            "description": "User logged in successfully"
          },
          "400": {
            "description": "Socket authentication error",
            "content": {
              "application/json": {
                "schema": {
                  "oneOf": [
                    {
                      "$ref": "#/components/schemas/GeneralErrorResponse"
                    },
                    {
                      "$ref": "#/components/schemas/SocketAlreadyLoggedInResponse"
                    }
                  ]
                }
              }
            }
          }
        }
      }
    },
    "/v1/games": {
      "get": {
        "summary": "Get all games",
        "tags": ["Games"],
        "parameters": [
          {
            "name": "sortBy",
            "in": "query",
            "required": false,
            "schema": {
              "$ref": "#/components/schemas/GamesSortBy"
            }
          },
          {
            "name": "order",
            "in": "query",
            "required": false,
            "schema": {
              "$ref": "#/components/schemas/OrderDirection"
            }
          },
          {
            "name": "limit",
            "in": "query",
            "required": true,
            "schema": {
              "$ref": "#/components/schemas/PaginationLimit"
            }
          },
          {
            "name": "offset",
            "in": "query",
            "required": true,
            "schema": {
              "$ref": "#/components/schemas/PaginationOffset"
            }
          },
          {
            "name": "createdAtMin",
            "in": "query",
            "required": false,
            "schema": {
              "$ref": "#/components/schemas/FilterCreatedAtMin"
            }
          },
          {
            "name": "createdAtMax",
            "in": "query",
            "required": false,
            "schema": {
              "$ref": "#/components/schemas/FilterCreatedAtMax"
            }
          },
          {
            "name": "isPrivate",
            "in": "query",
            "required": false,
            "schema": {
              "$ref": "#/components/schemas/FilterIsPrivate"
            }
          },
          {
            "name": "titlePrefix",
            "in": "query",
            "required": false,
            "schema": {
              "$ref": "#/components/schemas/PaginationTitlePrefix"
            }
          }
        ],
        "responses": {
          "200": {
            "description": "Get all games successfully",
            "content": {
              "application/json": {
                "schema": {
                  "$ref": "#/components/schemas/PaginatedGames"
                }
              }
            }
          },
          "400": {
            "description": "Bad request",
            "content": {
              "application/json": {
                "schema": {
                  "$ref": "#/components/schemas/BadRequestResponse"
                }
              }
            }
          }
        }
      },
      "post": {
        "summary": "Create a new game",
        "tags": ["Games"],
        "requestBody": {
          "required": true,
          "content": {
            "application/json": {
              "schema": {
                "$ref": "#/components/schemas/GameCreateData"
              }
            }
          }
        },
        "responses": {
          "200": {
            "description": "Game created successfully",
            "content": {
              "application/json": {
                "schema": {
                  "$ref": "#/components/schemas/GameListItem"
                }
              }
            }
          },
          "400": {
            "description": "Bad request",
            "content": {
              "application/json": {
                "schema": {
                  "$ref": "#/components/schemas/BadRequestResponse"
                }
              }
            }
          }
        }
      }
    },
    "/v1/games/{gameId}": {
      "get": {
        "summary": "Get game by gameId",
        "tags": ["Games"],
        "parameters": [
          {
            "name": "gameId",
            "in": "path",
            "required": true,
            "schema": {
              "type": "string"
            }
          }
        ],
        "responses": {
          "200": {
            "description": "Get game data successfully",
            "content": {
              "application/json": {
                "schema": {
                  "$ref": "#/components/schemas/GameListItem"
                }
              }
            }
          },
          "404": {
            "description": "Game not found",
            "content": {
              "application/json": {
                "schema": {
                  "$ref": "#/components/schemas/GameNotFoundResponse"
                }
              }
            }
          }
        }
      },
      "delete": {
        "summary": "Delete game",
        "tags": ["Games"],
        "parameters": [
          {
            "name": "gameId",
            "in": "path",
            "required": true,
            "schema": {
              "type": "string"
            }
          }
        ],
        "responses": {
          "204": {
            "description": "Game deleted successfully"
          },
          "400": {
            "description": "Game not found",
            "content": {
              "application/json": {
                "schema": {
                  "$ref": "#/components/schemas/GameNotFoundResponse"
                }
              }
            }
          }
        }
      }
    },
    "/v1/admin/api/dashboard": {
      "get": {
        "summary": "Get admin dashboard data",
        "tags": ["Admin"],
        "parameters": [
          {
            "name": "timeframe",
            "in": "query",
            "required": false,
            "schema": {
              "type": "integer",
              "description": "Timeframe in days for statistics"
            }
          }
        ],
        "responses": {
          "200": {
            "description": "Dashboard data retrieved successfully",
            "content": {
              "application/json": {
                "schema": {
                  "$ref": "#/components/schemas/AdminDashboardData"
                }
              }
            }
          },
          "403": {
            "description": "Permission denied",
            "content": {
              "application/json": {
                "schema": {
                  "$ref": "#/components/schemas/PermissionDeniedResponse"
                }
              }
            }
          }
        }
      }
    },
    "/v1/admin/api/users": {
      "get": {
        "summary": "Get users list for admin panel",
        "tags": ["Admin"],
        "parameters": [
          {
            "name": "sortBy",
            "in": "query",
            "required": false,
            "schema": {
              "$ref": "#/components/schemas/UsersSortBy"
            }
          },
          {
            "name": "order",
            "in": "query",
            "required": false,
            "schema": {
              "$ref": "#/components/schemas/OrderDirection"
            }
          },
          {
            "name": "limit",
            "in": "query",
            "required": false,
            "schema": {
              "$ref": "#/components/schemas/PaginationLimit"
            }
          },
          {
            "name": "offset",
            "in": "query",
            "required": false,
            "schema": {
              "$ref": "#/components/schemas/PaginationOffset"
            }
          }
        ],
        "responses": {
          "200": {
            "description": "Users list retrieved successfully",
            "content": {
              "application/json": {
                "schema": {
                  "$ref": "#/components/schemas/AdminUserListData"
                }
              }
            }
          },
          "403": {
            "description": "Permission denied",
            "content": {
              "application/json": {
                "schema": {
                  "$ref": "#/components/schemas/PermissionDeniedResponse"
                }
              }
            }
          }
        }
      }
    },
    "/v1/admin/api/system/health": {
      "get": {
        "summary": "Get system health status",
        "tags": ["Admin"],
        "responses": {
          "200": {
            "description": "System health retrieved successfully",
            "content": {
              "application/json": {
                "schema": {
                  "$ref": "#/components/schemas/AdminSystemHealthData"
                }
              }
            }
          },
          "403": {
            "description": "Permission denied",
            "content": {
              "application/json": {
                "schema": {
                  "$ref": "#/components/schemas/PermissionDeniedResponse"
                }
              }
            }
          }
        }
      }
    },
    "/v1/admin/api/system/ping": {
      "get": {
        "summary": "Ping system for health check",
        "tags": ["Admin"],
        "responses": {
          "200": {
            "description": "Ping successful",
            "content": {
              "application/json": {
                "schema": {
                  "$ref": "#/components/schemas/AdminPingData"
                }
              }
            }
          },
          "403": {
            "description": "Permission denied",
            "content": {
              "application/json": {
                "schema": {
                  "$ref": "#/components/schemas/PermissionDeniedResponse"
                }
              }
            }
          }
        }
      }
    },
    "/v1/admin/api/users/{id}/ban": {
      "post": {
        "summary": "Ban a user",
        "tags": ["Admin"],
        "parameters": [
          {
            "name": "id",
            "in": "path",
            "required": true,
            "schema": {
              "type": "integer"
            }
          }
        ],
        "responses": {
          "200": {
            "description": "User banned successfully",
            "content": {
              "application/json": {
                "schema": {
                  "$ref": "#/components/schemas/UserBanResponse"
                }
              }
            }
          },
          "403": {
            "description": "Permission denied",
            "content": {
              "application/json": {
                "schema": {
                  "$ref": "#/components/schemas/PermissionDeniedResponse"
                }
              }
            }
          },
          "404": {
            "description": "User not found",
            "content": {
              "application/json": {
                "schema": {
                  "$ref": "#/components/schemas/UserNotFoundResponse"
                }
              }
            }
          }
        }
      }
    },
    "/v1/admin/api/users/{id}/unban": {
      "post": {
        "summary": "Unban a user",
        "tags": ["Admin"],
        "parameters": [
          {
            "name": "id",
            "in": "path",
            "required": true,
            "schema": {
              "type": "integer"
            }
          }
        ],
        "responses": {
          "200": {
            "description": "User unbanned successfully",
            "content": {
              "application/json": {
                "schema": {
                  "$ref": "#/components/schemas/UserBanResponse"
                }
              }
            }
          },
          "403": {
            "description": "Permission denied",
            "content": {
              "application/json": {
                "schema": {
                  "$ref": "#/components/schemas/PermissionDeniedResponse"
                }
              }
            }
          },
          "404": {
            "description": "User not found",
            "content": {
              "application/json": {
                "schema": {
                  "$ref": "#/components/schemas/UserNotFoundResponse"
                }
              }
            }
          }
        }
      }
    },
    "/v1/admin/api/users/{id}/mute": {
      "post": {
        "summary": "Mute a user globally",
        "tags": ["Admin"],
        "parameters": [
          {
            "name": "id",
            "in": "path",
            "required": true,
            "schema": {
              "type": "integer"
            }
          }
        ],
        "requestBody": {
          "required": true,
          "content": {
            "application/json": {
              "schema": {
                "type": "object",
                "required": ["mutedUntil"],
                "properties": {
                  "mutedUntil": {
                    "type": "string",
                    "format": "date-time",
                    "description": "ISO 8601 timestamp when the mute expires"
                  }
                }
              }
            }
          }
        },
        "responses": {
          "200": {
            "description": "User muted successfully",
            "content": {
              "application/json": {
                "schema": {
                  "$ref": "#/components/schemas/UserMuteResponse"
                }
              }
            }
          },
          "400": {
            "description": "Invalid date format",
            "content": {
              "application/json": {
                "schema": {
                  "$ref": "#/components/schemas/BadRequestResponse"
                }
              }
            }
          },
          "403": {
            "description": "Permission denied",
            "content": {
              "application/json": {
                "schema": {
                  "$ref": "#/components/schemas/PermissionDeniedResponse"
                }
              }
            }
          },
          "404": {
            "description": "User not found",
            "content": {
              "application/json": {
                "schema": {
                  "$ref": "#/components/schemas/UserNotFoundResponse"
                }
              }
            }
          }
        }
      }
    },
    "/v1/admin/api/users/{id}/unmute": {
      "post": {
        "summary": "Unmute a user globally",
        "tags": ["Admin"],
        "parameters": [
          {
            "name": "id",
            "in": "path",
            "required": true,
            "schema": {
              "type": "integer"
            }
          }
        ],
        "responses": {
          "200": {
            "description": "User unmuted successfully",
            "content": {
              "application/json": {
                "schema": {
                  "$ref": "#/components/schemas/UserMuteResponse"
                }
              }
            }
          },
          "403": {
            "description": "Permission denied",
            "content": {
              "application/json": {
                "schema": {
                  "$ref": "#/components/schemas/PermissionDeniedResponse"
                }
              }
            }
          },
          "404": {
            "description": "User not found",
            "content": {
              "application/json": {
                "schema": {
                  "$ref": "#/components/schemas/UserNotFoundResponse"
                }
              }
            }
          }
        }
      }
    },
    "/v1/admin/api/users/{id}": {
      "delete": {
        "summary": "Delete a user",
        "tags": ["Admin"],
        "parameters": [
          {
            "name": "id",
            "in": "path",
            "required": true,
            "schema": {
              "type": "integer"
            }
          }
        ],
        "responses": {
          "204": {
            "description": "User deleted successfully"
          },
          "403": {
            "description": "Permission denied",
            "content": {
              "application/json": {
                "schema": {
                  "$ref": "#/components/schemas/PermissionDeniedResponse"
                }
              }
            }
          },
          "404": {
            "description": "User not found",
            "content": {
              "application/json": {
                "schema": {
                  "$ref": "#/components/schemas/UserNotFoundResponse"
                }
              }
            }
          }
        }
      }
    },
    "/v1/admin/api/users/restore/{id}": {
      "post": {
        "summary": "Restore a deleted user",
        "tags": ["Admin"],
        "parameters": [
          {
            "name": "id",
            "in": "path",
            "required": true,
            "schema": {
              "type": "integer"
            }
          }
        ],
        "responses": {
          "200": {
            "description": "User restored successfully",
            "content": {
              "application/json": {
                "schema": {
                  "$ref": "#/components/schemas/UserRestoreResponse"
                }
              }
            }
          },
          "403": {
            "description": "Permission denied",
            "content": {
              "application/json": {
                "schema": {
                  "$ref": "#/components/schemas/PermissionDeniedResponse"
                }
              }
            }
          },
          "404": {
            "description": "User not found",
            "content": {
              "application/json": {
                "schema": {
                  "$ref": "#/components/schemas/UserNotFoundResponse"
                }
              }
            }
          }
        }
      }
    }
  },
  "components": {
    "securitySchemes": {
      "SessionAuth": {
        "type": "apiKey",
        "in": "cookie",
        "name": "connect.sid",
        "description": "Session-based authentication using cookies."
      }
    },
    "schemas": {
      "PageInfo": {
        "type": "object",
        "properties": {
          "total": {
            "type": "integer",
            "examples": [1000]
          }
        },
        "required": ["total"]
      },
      "PermissionName": {
        "type": "string",
        "enum": [
          "get_all_users",
          "get_another_user",
          "change_another_user",
          "delete_another_user",
          "delete_file",
          "delete_package",
          "edit_package",
          "manage_permissions",
          "admin_panel_access",
          "view_system_health",
          "view_users_info",
          "ban_users",
          "mute_player"
        ]
      },
      "PackageCreationInput": {
        "type": "object",
        "properties": {
          "content": {
            "$ref": "#/components/schemas/PackageCreateInputData"
          }
        },
        "required": ["content"]
      },
      "ResponseUser": {
        "type": "object",
        "properties": {
          "id": {
            "type": "integer",
            "examples": [1]
          },
          "username": {
            "type": "string",
            "description": "Unique username, needed for identification like user search, package author",
            "examples": ["john.crazy"]
          },
          "name": {
            "type": ["string", "null"],
            "description": "Display name of the user",
            "examples": ["John Doe", null]
          },
          "email": {
            "type": ["string", "null"],
            "examples": ["john.doe@gmail.com"]
          },
          "discordId": {
            "type": ["string", "null"],
            "examples": ["123123123123"]
          },
          "birthday": {
            "type": ["string", "null"],
            "format": "date",
            "examples": ["2024-01-01"]
          },
          "avatar": {
            "type": ["string", "null"],
            "description": "link on file GET",
            "examples": [
              "https://s3.example.com/openquester-sample-bucket/e/ec/ec65cd3756490723f8bcc3bc432b94a7"
            ]
          },
          "createdAt": {
            "type": "string",
            "format": "date-time",
            "examples": ["2024-01-01T00:00:00Z"]
          },
          "updatedAt": {
            "type": "string",
            "format": "date-time",
            "examples": ["2024-01-01T00:00:00Z"]
          },
          "isDeleted": {
            "type": "boolean",
            "examples": [false]
          },
          "isGuest": {
            "type": "boolean",
            "description": "Whether this is a guest user account",
            "examples": [false, true]
          },
          "mutedUntil": {
            "type": ["string", "null"],
            "format": "date-time",
            "description": "ISO 8601 timestamp when the global mute expires, or null if not muted",
            "examples": ["2024-01-01T12:00:00Z", null]
          },
          "permissions": {
            "type": "array",
            "items": {
              "type": "object",
              "properties": {
                "id": {
                  "type": "integer",
                  "examples": [1]
                },
                "name": {
                  "$ref": "#/components/schemas/PermissionName"
                }
              }
            }
          }
        },
        "required": [
          "createdAt",
          "id",
          "isDeleted",
          "isGuest",
          "permissions",
          "updatedAt",
          "username"
        ]
      },
      "InputOauthLogin": {
        "type": "object",
        "properties": {
          "token": {
            "type": "string",
            "examples": ["HSXxyt6nrbW5Gtqw5BWfHPYk9lxDOj"]
          },
          "tokenSchema": {
            "type": ["string", "null"],
            "examples": ["Bearer"]
          },
          "oauthProvider": {
            "type": "string",
            "examples": ["discord"],
            "enum": ["discord"]
          }
        },
        "required": ["oauthProvider", "token"]
      },
      "InputGuestLogin": {
        "type": "object",
        "properties": {
          "username": {
            "type": "string",
            "description": "Display name for the guest user (1-50 characters, allows Unicode letters, numbers, spaces)",
            "examples": ["Guest Player"],
            "minLength": 1,
            "maxLength": 50
          }
        },
        "required": ["username"]
      },
      "InputUpdateUser": {
        "type": "object",
        "properties": {
          "username": {
            "type": ["string", "null"],
            "examples": ["john.doe"],
            "minLength": 2,
            "maxLength": 32,
            "description": "Rules: lowercase letters, numbers, underscores, periods only",
            "pattern": "^[a-z0-9_.]{2,32}$"
          },
          "email": {
            "type": ["string", "null"],
            "examples": ["user@example.com"],
            "format": "email"
          },
          "birthday": {
            "type": ["string", "null"],
            "format": "date",
            "examples": ["2024-01-01"]
          },
          "avatar": {
            "type": ["string", "null"],
            "examples": ["filename_of_file_in_bucket"]
          }
        }
      },
      "UserPermissionsUpdate": {
        "type": "object",
        "properties": {
          "permissions": {
            "type": "array",
            "items": {
              "type": "string"
            },
            "description": "Array of permission names to assign to the user. Replaces all existing permissions.",
            "examples": [["edit_package", "delete_package"]]
          }
        },
        "required": ["permissions"]
      },
      "ValidationErrorResponse": {
        "type": "object",
        "properties": {
          "error": {
            "type": "string",
            "examples": ["Validation failed"]
          },
          "details": {
            "type": "array",
            "items": {
              "type": "object",
              "properties": {
                "field": {
                  "type": "string"
                },
                "message": {
                  "type": "string"
                }
              }
            }
          }
        },
        "required": ["details", "error"]
      },
      "LogoutResponse": {
        "type": "object",
        "properties": {
          "message": {
            "type": "string",
            "examples": ["Logout successful"]
          }
        },
        "required": ["message"]
      },
      "GameListItemPlayersStats": {
        "type": "object",
        "properties": {
          "id": {
            "type": "integer",
            "examples": [1]
          },
          "role": {
            "$ref": "#/components/schemas/PlayerRole"
          },
          "slot": {
            "type": ["integer", "null"],
            "description": "Player's game slot index (0-based). Only set for players with PLAYER role.",
            "examples": [0, 1, 2, null]
          }
        },
        "required": ["id", "role"]
      },
      "GameListItem": {
        "type": "object",
        "properties": {
          "id": {
            "type": "string",
            "examples": ["AH2S"]
          },
          "createdBy": {
            "$ref": "#/components/schemas/ShortUserInfo"
          },
          "title": {
            "type": "string",
            "examples": ["Game Title"]
          },
          "createdAt": {
            "type": "string",
            "format": "date-time",
            "examples": ["2024-01-01T00:00:00Z"]
          },
          "ageRestriction": {
            "$ref": "#/components/schemas/AgeRestriction"
          },
          "isPrivate": {
            "type": "boolean",
            "examples": [false]
          },
          "currentRound": {
            "type": ["integer", "null"],
            "examples": [0]
          },
          "currentQuestion": {
            "type": ["integer", "null"],
            "description": "ID of the currently active question in round if any",
            "examples": [0]
          },
          "playedQuestions": {
            "type": ["integer", "null"],
            "examples": [0]
          },
          "players": {
            "type": "array",
            "items": {
              "$ref": "#/components/schemas/GameListItemPlayersStats"
            },
            "examples": [5]
          },
          "maxPlayers": {
            "type": "integer",
            "examples": [10]
          },
          "startedAt": {
            "type": ["string", "null"],
            "format": "date-time",
            "examples": ["2024-01-01T00:00:00Z"]
          },
          "finishedAt": {
            "type": ["string", "null"],
            "format": "date-time",
            "examples": ["2024-01-01T02:00:00Z"]
          },
          "package": {
            "$ref": "#/components/schemas/PackageItem"
          }
        },
        "required": [
          "ageRestriction",
          "createdAt",
          "createdBy",
          "id",
          "isPrivate",
          "maxPlayers",
          "package",
          "players",
          "title"
        ]
      },
      "GameCreateData": {
        "type": "object",
        "properties": {
          "title": {
            "type": "string",
            "examples": ["Game Title"]
          },
          "packageId": {
            "type": "integer",
            "minimum": 0,
            "examples": [1]
          },
          "isPrivate": {
            "type": "boolean",
            "examples": [false]
          },
          "ageRestriction": {
            "$ref": "#/components/schemas/AgeRestriction"
          },
          "maxPlayers": {
            "type": "integer",
            "minimum": 2,
            "maximum": 15,
            "examples": [10]
          },
          "password": {
<<<<<<< HEAD
            "type": ["null", "string"],
=======
            "type": ["string", "null"],
>>>>>>> 57bc320a
            "maxLength": 16,
            "pattern": "^[A-Za-z0-9_-]+$",
            "description": "Optional password for private games. If not provided for a private game, a 4-character password (uppercase letters A-Z only) will be auto-generated. User-provided passwords can contain letters A-Z, a-z, digits 0-9, hyphen and underscore.",
            "examples": ["MyPass-123", null]
          }
        },
        "required": [
          "ageRestriction",
          "isPrivate",
          "maxPlayers",
          "packageId",
          "title"
        ]
      },
      "ShortUserInfo": {
        "type": "object",
        "properties": {
          "id": {
            "type": "integer",
            "examples": [1]
          },
          "username": {
            "type": "string",
            "examples": ["John"]
          }
        },
        "required": ["id", "username"]
      },
      "PackageTag": {
        "type": "object",
        "properties": {
          "id": {
            "type": "integer",
            "examples": [15]
          },
          "tag": {
            "type": "string",
            "description": "A single tag for the package",
            "examples": ["anime"]
          }
        },
        "required": ["id", "tag"],
        "description": "Individual tag object"
      },
      "PaginatedPackages": {
        "type": "object",
        "properties": {
          "data": {
            "type": "array",
            "items": {
              "$ref": "#/components/schemas/PackageListItem"
            }
          },
          "pageInfo": {
            "$ref": "#/components/schemas/PageInfo"
          }
        },
        "required": ["data", "pageInfo"]
      },
      "PackageListItem": {
        "type": "object",
        "properties": {
          "id": {
            "type": "integer",
            "examples": [1]
          },
          "title": {
            "type": "string",
            "examples": ["Package Title"]
          },
          "description": {
            "type": ["string", "null"],
            "examples": [
              "Package description, should be longer than title, probably"
            ]
          },
          "createdAt": {
            "type": "string",
            "format": "date-time",
            "examples": ["2024-01-01T00:00:00Z"]
          },
          "author": {
            "$ref": "#/components/schemas/ShortUserInfo"
          },
          "ageRestriction": {
            "$ref": "#/components/schemas/AgeRestriction",
            "description": "Package age restriction"
          },
          "language": {
            "type": ["string", "null"],
            "examples": ["en"]
          },
          "logo": {
            "oneOf": [
              {
                "$ref": "#/components/schemas/PackageLogoFileItem"
              },
              {
                "type": "null"
              }
            ],
            "description": "Logo file for the package"
          },
          "tags": {
            "type": ["array", "null"],
            "items": {
              "$ref": "#/components/schemas/PackageTag"
            },
            "description": "Tags for the package. Can be null or an array of tag objects",
            "examples": [
              [
                {
                  "id": 18,
                  "tag": "anime"
                },
                {
                  "id": 19,
                  "tag": "movie"
                },
                {
                  "id": 20,
                  "tag": "general"
                },
                {
                  "id": 21,
                  "tag": "games"
                }
              ],
              [
                {
                  "id": 22,
                  "tag": "trivia"
                },
                {
                  "id": 23,
                  "tag": "fun"
                }
              ],
              null
            ]
          }
        },
        "required": ["ageRestriction", "author", "createdAt", "id", "title"]
      },
      "OqPackage": {
        "type": "object",
        "properties": {
          "id": {
            "type": "integer",
            "examples": [1]
          },
          "title": {
            "type": "string",
            "examples": ["Package Title"]
          },
          "description": {
            "type": ["string", "null"],
            "examples": [
              "Package description, should be longer than title, probably"
            ]
          },
          "createdAt": {
            "type": "string",
            "format": "date-time",
            "examples": ["2024-01-01T00:00:00Z"]
          },
          "author": {
            "$ref": "#/components/schemas/ShortUserInfo"
          },
          "ageRestriction": {
            "$ref": "#/components/schemas/AgeRestriction",
            "description": "Package age restriction"
          },
          "language": {
            "type": ["string", "null"],
            "examples": ["en"]
          },
          "logo": {
            "oneOf": [
              {
                "$ref": "#/components/schemas/PackageLogoFileItem"
              },
              {
                "type": "null"
              }
            ],
            "description": "Logo file for the package"
          },
          "rounds": {
            "type": "array",
            "items": {
              "$ref": "#/components/schemas/PackageRound"
            },
            "description": "Rounds in the package"
          },
          "tags": {
            "type": ["array", "null"],
            "items": {
              "$ref": "#/components/schemas/PackageTag"
            },
            "description": "Tags for the package. Can be null or an array of tag objects",
            "examples": [
              [
                {
                  "id": 18,
                  "tag": "anime"
                },
                {
                  "id": 19,
                  "tag": "movie"
                },
                {
                  "id": 20,
                  "tag": "general"
                },
                {
                  "id": 21,
                  "tag": "games"
                }
              ],
              [
                {
                  "id": 22,
                  "tag": "trivia"
                },
                {
                  "id": 23,
                  "tag": "fun"
                }
              ],
              null
            ]
          }
        },
        "required": [
          "ageRestriction",
          "author",
          "createdAt",
          "id",
          "rounds",
          "title"
        ]
      },
      "PackageItem": {
        "type": "object",
        "properties": {
          "id": {
            "type": "integer",
            "examples": [1]
          },
          "title": {
            "type": "string",
            "examples": ["Package Title"]
          },
          "description": {
            "type": ["string", "null"],
            "examples": [
              "Package description, should be longer than title, probably"
            ]
          },
          "createdAt": {
            "type": "string",
            "format": "date-time",
            "examples": ["2024-01-01T00:00:00Z"]
          },
          "author": {
            "$ref": "#/components/schemas/ShortUserInfo"
          },
          "ageRestriction": {
            "$ref": "#/components/schemas/AgeRestriction",
            "description": "Package age restriction"
          },
          "language": {
            "type": ["string", "null"],
            "examples": ["en"]
          },
          "logo": {
            "oneOf": [
              {
                "$ref": "#/components/schemas/PackageLogoFileItem"
              },
              {
                "type": "null"
              }
            ],
            "description": "Logo file for the package"
          },
          "roundsCount": {
            "type": "integer",
            "examples": [5]
          },
          "questionsCount": {
            "type": "integer",
            "examples": [183]
          },
          "tags": {
            "type": "array",
            "items": {
              "type": "string",
              "examples": ["Anime", "General"]
            }
          }
        },
        "required": [
          "ageRestriction",
          "author",
          "createdAt",
          "id",
          "questionsCount",
          "roundsCount",
          "tags",
          "title"
        ]
      },
      "PaginatedUsers": {
        "type": "object",
        "properties": {
          "data": {
            "type": "array",
            "items": {
              "$ref": "#/components/schemas/ResponseUser"
            }
          },
          "pageInfo": {
            "$ref": "#/components/schemas/PageInfo"
          }
        },
        "required": ["data", "pageInfo"]
      },
      "PaginatedGames": {
        "type": "object",
        "properties": {
          "data": {
            "type": "array",
            "items": {
              "$ref": "#/components/schemas/GameListItem"
            }
          },
          "pageInfo": {
            "$ref": "#/components/schemas/PageInfo"
          }
        },
        "required": ["data", "pageInfo"]
      },
      "OrderDirection": {
        "type": "string",
        "enum": ["asc", "desc"],
        "examples": ["asc"],
        "default": "desc"
      },
      "PaginationLimit": {
        "type": "integer",
        "examples": [10],
        "minimum": 1,
        "maximum": 50,
        "default": 10
      },
      "PaginationOffset": {
        "type": "integer",
        "examples": [0],
        "minimum": 0
      },
      "PackageDescription": {
        "type": "string",
        "examples": ["Learn everything about web development"],
        "description": "Search by package description (case-insensitive)"
      },
      "PackageLanguage": {
        "type": "string",
        "examples": ["en", "ua", "es"],
        "description": "Package language code"
      },
      "PackageAuthorId": {
        "type": "integer",
        "minimum": 0,
        "examples": [1],
        "description": "Author user id"
      },
      "PackageTags": {
        "type": "array",
        "items": {
          "type": "string"
        },
        "description": "Tags filter; can also be provided as comma-separated string"
      },
      "PackageMinRounds": {
        "type": "integer",
        "minimum": 0
      },
      "PackageMaxRounds": {
        "type": "integer",
        "minimum": 0
      },
      "PackageMinQuestions": {
        "type": "integer",
        "minimum": 0
      },
      "PackageMaxQuestions": {
        "type": "integer",
        "minimum": 0
      },
      "FilterCreatedAtMin": {
        "type": "string",
        "format": "date-time",
        "examples": ["2024-01-01T00:00:00Z"]
      },
      "FilterCreatedAtMax": {
        "type": "string",
        "format": "date-time",
        "examples": ["2024-01-01T12:00:00Z"]
      },
      "FilterIsPrivate": {
        "type": "boolean",
        "examples": [false]
      },
      "PaginationTitlePrefix": {
        "type": "string",
        "description": "Search by title prefix (start)",
        "examples": ["Anime"]
      },
      "PaginationTitle": {
        "type": "string",
        "examples": ["Gays"]
      },
      "GamesSortBy": {
        "type": "string",
        "enum": [
          "id",
          "title",
          "createdAt",
          "createdBy",
          "maxPlayers",
          "players",
          "startedAt"
        ],
        "examples": ["createdAt"],
        "default": "createdAt"
      },
      "UsersSortBy": {
        "type": "string",
        "enum": ["id", "is_deleted", "created_at", "username", "email"],
        "examples": ["createdAt"],
        "default": "createdAt"
      },
      "PackagesSortBy": {
        "type": "string",
        "enum": ["id", "title", "created_at", "author"],
        "examples": ["created_at"],
        "default": "created_at"
      },
      "PackageUploadResponse": {
        "type": "object",
        "properties": {
          "id": {
            "type": "integer",
            "examples": [1]
          },
          "uploadLinks": {
            "type": "object",
            "additionalProperties": {
              "type": "string"
            },
            "examples": [
              {
                "uniqueIdentifier": "https://example.com/upload/file.jpg"
              }
            ]
          }
        },
        "required": ["id", "uploadLinks"]
      },
      "FileLinkResponse": {
        "type": "object",
        "properties": {
          "url": {
            "type": "string",
            "examples": ["http://localhost:9000/file-get-link"]
          }
        },
        "required": ["url"]
      },
      "BadFilenameResponse": {
        "type": "object",
        "properties": {
          "error": {
            "type": "string",
            "examples": ["Bad filename"]
          }
        },
        "required": ["error"]
      },
      "FileUploadLinkResponse": {
        "type": "object",
        "properties": {
          "url": {
            "type": "string",
            "examples": ["http://localhost:9000/file-upload-link"]
          }
        },
        "required": ["url"]
      },
      "DeleteRequestResponse": {
        "type": "object",
        "properties": {
          "message": {
            "type": "string",
            "examples": ["Delete request sent"]
          }
        },
        "required": ["message"]
      },
      "PackageCorruptedResponse": {
        "type": "object",
        "properties": {
          "error": {
            "type": "string",
            "examples": ["Package is corrupted!"]
          }
        },
        "required": ["error"]
      },
      "BadRequestResponse": {
        "type": "object",
        "properties": {
          "error": {
            "type": "string",
            "examples": ["Bad request"]
          }
        },
        "required": ["error"]
      },
      "PackageNotFoundResponse": {
        "type": "object",
        "properties": {
          "error": {
            "type": "string",
            "examples": ["Package not found"]
          }
        },
        "required": ["error"]
      },
      "PackageDeleteResponse": {
        "type": "object",
        "properties": {
          "message": {
            "type": "string",
            "examples": ["Package deleted successfully"]
          }
        },
        "required": ["message"]
      },
      "InvalidSessionResponse": {
        "type": "object",
        "properties": {
          "error": {
            "type": "string",
            "examples": ["Session invalid or expired"]
          }
        },
        "required": ["error"]
      },
      "UserNotFoundResponse": {
        "type": "object",
        "properties": {
          "error": {
            "type": "string",
            "examples": ["User not found"]
          }
        },
        "required": ["error"]
      },
      "PermissionDeniedResponse": {
        "type": "object",
        "properties": {
          "error": {
            "type": "string",
            "examples": ["You don't have permission to perform this action"]
          }
        },
        "required": ["error"]
      },
      "GeneralErrorResponse": {
        "type": "object",
        "properties": {
          "error": {
            "type": "string",
            "examples": ["Authentication is failed, please try again"]
          }
        },
        "required": ["error"]
      },
      "GameNotFoundResponse": {
        "type": "object",
        "properties": {
          "error": {
            "type": "string",
            "examples": ["Game not found"]
          }
        },
        "required": ["error"]
      },
      "SocketAlreadyLoggedInResponse": {
        "type": "object",
        "properties": {
          "error": {
            "type": "string"
          }
        },
        "required": ["error"]
      },
      "GameEventSubscription": {
        "type": "object",
        "discriminator": {
          "propertyName": "event",
          "mapping": {
            "created": "#/components/schemas/GameUpdateEventSubscription",
            "changed": "#/components/schemas/GameUpdateEventSubscription",
            "started": "#/components/schemas/GameUpdateEventSubscription",
            "deleted": "#/components/schemas/GameDeleteEventSubscription"
          }
        },
        "oneOf": [
          {
            "$ref": "#/components/schemas/GameUpdateEventSubscription"
          },
          {
            "$ref": "#/components/schemas/GameDeleteEventSubscription"
          }
        ]
      },
      "GameUpdateEventSubscription": {
        "type": "object",
        "properties": {
          "event": {
            "type": "string",
            "enum": ["created", "changed", "started"]
          },
          "data": {
            "$ref": "#/components/schemas/GameListItem"
          }
        },
        "required": ["data", "event", "type"]
      },
      "GameDeleteEventSubscription": {
        "type": "object",
        "properties": {
          "event": {
            "type": "string",
            "enum": ["deleted"]
          },
          "data": {
            "type": "object",
            "properties": {
              "id": {
                "type": "string"
              }
            },
            "required": ["id"]
          }
        },
        "required": ["data", "event", "type"]
      },
      "AgeRestriction": {
        "type": "string",
        "enum": ["A18", "A16", "A12", "NONE"],
        "default": "NONE",
        "description": "Age restriction",
        "examples": ["A18"]
      },
      "PackageFileType": {
        "type": ["string", "null"],
        "enum": ["video", "audio", "image"],
        "description": "Type of media file for package-related files"
      },
      "QuestionType": {
        "type": "string",
        "enum": ["simple", "stake", "secret", "noRisk", "hidden", "choice"],
        "default": "simple",
        "description": "Type of question within a package"
      },
      "QuestionSubType": {
        "type": "string",
        "enum": ["simple", "customPrice", "empty", "forEveryone"],
        "description": "Possible subType of given question"
      },
      "QuestionShowDelay": {
        "type": "integer",
        "description": "Delay before showing options in milliseconds",
        "examples": [3000]
      },
      "QuestionPriceMultiplier": {
        "type": "string",
        "description": "Multiplier for question price nominal, so if price 200 with 2x multiplier it will give +400 and -0, depends if answer correct",
        "default": "1.5",
        "examples": ["0.5", "1.25", "1.5", "2"]
      },
      "QuestionMaxPrice": {
        "type": ["integer", "null"],
        "description": "Maximum price for the stake question, most useful when type is forEveryone - Does not allow top players to go all-in and win. Typically maxPrice can be 2x or 3x of nominal price",
        "examples": [1000]
      },
      "QuestionAllowedPrices": {
        "type": ["array", "null"],
        "items": {
          "type": "integer"
        },
        "minItems": 2,
        "maxItems": 5,
        "examples": [
          [200, 1000],
          [100, 500, 1000]
        ],
        "description": "Allowed price options for customPrice subtype. Maximum 5 prices to choose"
      },
      "QuestionChoiceAnswers": {
        "type": "object",
        "properties": {
          "id": {
            "type": ["integer", "null"],
            "examples": [99]
          },
          "order": {
            "$ref": "#/components/schemas/PackageEntitiesOrder"
          },
          "text": {
            "type": ["string", "null"],
            "description": "Text of the answer option"
          },
          "file": {
            "oneOf": [
              {
                "$ref": "#/components/schemas/FileItem"
              },
              {
                "type": "null"
              }
            ],
            "description": "File associated with the answer option"
          }
        },
        "description": "Multiple choice options; minimum 2, maximum 8 answers",
        "examples": [
          {
            "text": "Option 1",
            "file": null
          },
          {
            "text": "Option 2",
            "file": null
          },
          {
            "text": "Option 3 with image",
            "file": {
              "id": 227,
              "md5": "f99d8c12300b204as800998ecf90777",
              "type": "image",
              "link": "https://example.com/file123"
            }
          },
          {
            "text": "Option 4",
            "file": null
          }
        ],
        "required": ["order"]
      },
      "QuestionAnswerText": {
        "type": ["string", "null"],
        "description": "Correct answer text",
        "examples": ["In Ukraine"]
      },
      "QuestionTransferType": {
        "type": "string",
        "enum": ["any", "exceptCurrent"],
        "default": "any",
        "description": "Transfer type for secret questions",
        "examples": ["any"]
      },
      "FileInput": {
        "type": "object",
        "properties": {
          "md5": {
            "type": "string",
            "description": "MD5 hash of the file",
            "examples": ["d41d8cd98f00b204e9800998ecf8427e"]
          },
          "type": {
            "$ref": "#/components/schemas/PackageFileType"
          }
        },
        "required": ["md5", "type"],
        "description": "Basic file metadata for upload, used in place of full File model for input"
      },
      "FileItem": {
        "type": "object",
        "properties": {
          "id": {
            "type": ["integer", "null"],
            "examples": [727]
          },
          "md5": {
            "type": "string",
            "description": "MD5 hash of the file",
            "examples": ["d41d8cd98f00b204e9800998ecf8427e"]
          },
          "type": {
            "$ref": "#/components/schemas/PackageFileType"
          },
          "link": {
            "type": ["string", "null"],
            "description": "GET link for file",
            "examples": ["https://example.com/file123"]
          }
        },
        "required": ["md5", "type"],
        "description": "Basic file metadata"
      },
      "PackageLogoFileInput": {
        "type": ["object", "null"],
        "properties": {
          "file": {
            "$ref": "#/components/schemas/FileInput"
          }
        },
        "description": "Logo file structure for package creation. Only images acceptable"
      },
      "PackageLogoFileItem": {
        "type": ["object", "null"],
        "properties": {
          "file": {
            "$ref": "#/components/schemas/FileItem"
          }
        },
        "required": ["file"],
        "description": "Logo file structure for package creation. Only images acceptable"
      },
      "PackageEntitiesOrder": {
        "type": "integer",
        "description": "Order of the round/theme/question file in package data, should be unique, starting from 0",
        "examples": [1, 2, 3]
      },
      "PackageQuestionFile": {
        "type": "object",
        "properties": {
          "id": {
            "type": ["integer", "null"],
            "examples": [69]
          },
          "order": {
            "$ref": "#/components/schemas/PackageEntitiesOrder"
          },
          "file": {
            "$ref": "#/components/schemas/FileItem"
          },
          "displayTime": {
            "type": ["integer", "null"],
            "description": "Display duration in milliseconds",
            "examples": [5000]
          }
        },
        "required": ["displayTime", "file", "order"],
        "description": "Question media file structure for package creation"
      },
      "PackageQuestion": {
        "type": "object",
        "properties": {
          "id": {
            "type": ["integer", "null"],
            "examples": [187]
          },
          "order": {
            "$ref": "#/components/schemas/PackageEntitiesOrder"
          },
          "price": {
            "type": ["integer", "null"],
            "description": "Price is null only if price is hidden",
            "examples": [200, null]
          },
          "isHidden": {
            "type": "boolean",
            "default": false,
            "description": "Whether the question is hidden",
            "examples": [false]
          },
          "text": {
            "type": ["string", "null"],
            "description": "Question text",
            "examples": ["Where is Kyiv located?"]
          },
          "answerHint": {
            "type": ["string", "null"],
            "description": "Hint for the answer",
            "examples": ["It's in Europe"]
          },
          "answerText": {
            "oneOf": [
              {
                "$ref": "#/components/schemas/QuestionAnswerText"
              },
              {
                "type": "null"
              }
            ]
          },
          "answerDelay": {
            "type": ["integer", "null"],
            "description": "Delay in milliseconds before being able to answer, if applicable",
            "default": 4000,
            "examples": [7000]
          },
          "showAnswerDuration": {
            "type": "integer",
            "description": "Duration in milliseconds for showing the answer",
            "examples": [5000]
          },
          "questionComment": {
            "type": ["string", "null"],
            "description": "Comment or note about the question",
            "examples": ["You have to say full country name"]
          },
          "questionFiles": {
            "oneOf": [
              {
                "type": "array",
                "items": {
                  "$ref": "#/components/schemas/PackageQuestionFile"
                }
              },
              {
                "type": "null"
              }
            ]
          },
          "answerFiles": {
            "oneOf": [
              {
                "type": "array",
                "items": {
                  "$ref": "#/components/schemas/PackageQuestionFile"
                }
              },
              {
                "type": "null"
              }
            ]
          }
        },
        "required": [
          "isHidden",
          "order",
          "price",
          "showAnswerDuration",
          "type"
        ],
        "description": "Base properties for all question types"
      },
      "ChoiceQuestion": {
        "allOf": [
          {
            "$ref": "#/components/schemas/PackageQuestion"
          },
          {
            "type": "object",
            "properties": {
              "type": {
                "type": "string",
                "enum": ["choice"]
              },
              "subType": {
                "const": "simple"
              },
              "showDelay": {
                "$ref": "#/components/schemas/QuestionShowDelay"
              },
              "answers": {
                "type": "array",
                "items": {
                  "$ref": "#/components/schemas/QuestionChoiceAnswers"
                }
              }
            },
            "required": ["showDelay", "answers"],
            "description": "Choice question type"
          }
        ]
      },
      "SecretQuestion": {
        "allOf": [
          {
            "$ref": "#/components/schemas/PackageQuestion"
          },
          {
            "type": "object",
            "properties": {
              "type": {
                "type": "string",
                "enum": ["secret"]
              },
              "subType": {
                "type": "string",
                "enum": ["simple", "customPrice"],
                "description": "Subtype of the secret question. customPrice means player can choose cost of question",
                "examples": ["customPrice"]
              },
              "allowedPrices": {
                "$ref": "#/components/schemas/QuestionAllowedPrices"
              },
              "transferType": {
                "$ref": "#/components/schemas/QuestionTransferType"
              }
            },
            "required": ["subType", "transferType"],
            "if": {
              "properties": {
                "subType": {
                  "const": "customPrice"
                }
              }
            },
            "then": {
              "required": ["allowedPrices"]
            },
            "description": "Secret question type. allowedPrices required only if subType is customPrice"
          }
        ]
      },
      "NoRiskQuestion": {
        "allOf": [
          {
            "$ref": "#/components/schemas/PackageQuestion"
          },
          {
            "type": "object",
            "properties": {
              "type": {
                "type": "string",
                "enum": ["noRisk"]
              },
              "subType": {
                "type": "string",
                "enum": ["simple", "forEveryone"],
                "description": "Subtype of the no-risk question. forEveryone means everyone answers it, basically giving chances for everyone, instead of one player",
                "examples": ["forEveryone"]
              },
              "priceMultiplier": {
                "$ref": "#/components/schemas/QuestionPriceMultiplier"
              }
            },
            "required": ["subType", "priceMultiplier"],
            "description": "No-risk question type"
          }
        ]
      },
      "SimpleQuestion": {
        "allOf": [
          {
            "$ref": "#/components/schemas/PackageQuestion"
          },
          {
            "type": "object",
            "properties": {
              "type": {
                "type": "string",
                "enum": ["simple"]
              }
            },
            "description": "Simple question type"
          }
        ]
      },
      "StakeQuestion": {
        "allOf": [
          {
            "$ref": "#/components/schemas/PackageQuestion"
          },
          {
            "type": "object",
            "properties": {
              "type": {
                "type": "string",
                "enum": ["stake"]
              },
              "subType": {
                "type": "string",
                "enum": ["simple", "forEveryone"],
                "description": "Subtype of the stake question. simple is basically auction. forEveryone means everyone place some amount of money and write answer",
                "default": "simple",
                "examples": ["simple"]
              },
              "maxPrice": {
                "$ref": "#/components/schemas/QuestionMaxPrice"
              }
            },
            "required": ["subType", "maxPrice"]
          }
        ]
      },
      "HiddenQuestion": {
        "allOf": [
          {
            "$ref": "#/components/schemas/PackageQuestion"
          },
          {
            "type": "object",
            "properties": {
              "type": {
                "type": "string",
                "enum": ["hidden"]
              }
            },
            "description": "Hidden question type"
          }
        ]
      },
      "PackageQuestionUnion": {
        "oneOf": [
          {
            "$ref": "#/components/schemas/SimpleQuestion"
          },
          {
            "$ref": "#/components/schemas/StakeQuestion"
          },
          {
            "$ref": "#/components/schemas/SecretQuestion"
          },
          {
            "$ref": "#/components/schemas/NoRiskQuestion"
          },
          {
            "$ref": "#/components/schemas/ChoiceQuestion"
          },
          {
            "$ref": "#/components/schemas/HiddenQuestion"
          }
        ],
        "discriminator": {
          "propertyName": "type",
          "mapping": {
            "simple": "#/components/schemas/SimpleQuestion",
            "stake": "#/components/schemas/StakeQuestion",
            "secret": "#/components/schemas/SecretQuestion",
            "noRisk": "#/components/schemas/NoRiskQuestion",
            "choice": "#/components/schemas/ChoiceQuestion",
            "hidden": "#/components/schemas/HiddenQuestion"
          }
        },
        "description": "Polymorphic question union for all question types"
      },
      "PackageTheme": {
        "type": "object",
        "properties": {
          "id": {
            "type": ["integer", "null"],
            "examples": [92]
          },
          "order": {
            "$ref": "#/components/schemas/PackageEntitiesOrder"
          },
          "name": {
            "type": "string",
            "description": "Name of the theme",
            "examples": ["Opening", "Ending", "Science"]
          },
          "description": {
            "type": ["string", "null"],
            "description": "Description of the theme",
            "examples": [
              "In this theme you have to guess anime by it's opening song"
            ]
          },
          "questions": {
            "type": "array",
            "items": {
              "$ref": "#/components/schemas/PackageQuestionUnion"
            },
            "description": "Questions in the theme"
          }
        },
        "required": ["name", "order", "questions"],
        "description": "Theme structure for package"
      },
      "PackageRound": {
        "type": "object",
        "properties": {
          "id": {
            "type": ["integer", "null"],
            "examples": [17]
          },
          "order": {
            "$ref": "#/components/schemas/PackageEntitiesOrder"
          },
          "name": {
            "type": "string",
            "description": "Name of the round",
            "examples": ["Round 1 - Beginners round", "Round of music"]
          },
          "description": {
            "type": ["string", "null"],
            "description": "Description of the round",
            "examples": ["This round contains simple questions"]
          },
          "type": {
            "$ref": "#/components/schemas/PackageRoundType"
          },
          "themes": {
            "type": "array",
            "items": {
              "$ref": "#/components/schemas/PackageTheme"
            },
            "description": "Themes in the round"
          }
        },
        "required": ["name", "order", "themes", "type"],
        "description": "Round structure for package"
      },
      "PackageCreateInputData": {
        "type": "object",
        "properties": {
          "title": {
            "type": "string",
            "description": "Title of the package",
            "examples": ["Trivia Night", "Anime pack 2025"]
          },
          "description": {
            "type": ["string", "null"],
            "description": "Description of the package",
            "examples": ["This is package description"]
          },
          "language": {
            "type": ["string", "null"],
            "description": "Language of the package",
            "examples": ["en", "ua"]
          },
          "ageRestriction": {
            "$ref": "#/components/schemas/AgeRestriction",
            "description": "Age restriction"
          },
          "logo": {
            "oneOf": [
              {
                "$ref": "#/components/schemas/PackageLogoFileInput"
              },
              {
                "type": "null"
              }
            ],
            "description": "Logo file for the package"
          },
          "tags": {
            "type": ["array", "null"],
            "items": {
              "$ref": "#/components/schemas/PackageTag"
            },
            "description": "Tags for the package. Can be null or an array of tag objects",
            "examples": [
              [
                {
                  "id": 18,
                  "tag": "anime"
                },
                {
                  "id": 19,
                  "tag": "movie"
                },
                {
                  "id": 20,
                  "tag": "general"
                },
                {
                  "id": 21,
                  "tag": "games"
                }
              ],
              [
                {
                  "id": 22,
                  "tag": "trivia"
                },
                {
                  "id": 23,
                  "tag": "fun"
                }
              ],
              null
            ]
          },
          "rounds": {
            "type": "array",
            "items": {
              "$ref": "#/components/schemas/PackageRound"
            },
            "description": "Rounds in the package"
          }
        },
        "required": ["ageRestriction", "rounds", "title"],
        "description": "Input for creating a new package; author is set via authentication"
      },
      "InputSocketIOAuth": {
        "type": "object",
        "properties": {
          "socketId": {
            "type": "string",
            "examples": ["Q04nceF-7noEw52hAAAD"]
          }
        },
        "required": ["socketId"]
      },
      "PlayerRole": {
        "type": "string",
        "enum": ["showman", "player", "spectator"]
      },
      "RestrictionsEventData": {
        "type": "object",
        "properties": {
          "muted": {
            "type": "boolean",
            "examples": [false],
            "description": "If true - player muted in in-game chat"
          },
          "restricted": {
            "type": "boolean",
            "examples": [false],
            "description": "Restricted players can only join as spectators"
          },
          "banned": {
            "type": "boolean",
            "examples": [false],
            "description": "If true - player is banned from the game"
          }
        },
        "required": ["banned", "muted", "restricted"]
      },
      "PlayerMeta": {
        "type": "object",
        "properties": {
          "id": {
            "type": "integer",
            "examples": [200]
          },
          "username": {
            "type": "string",
            "examples": ["Asion001"]
          },
          "avatar": {
            "type": ["string", "null"],
            "examples": ["https://example.image.com", null]
          }
        },
        "required": ["id", "username"]
      },
      "PlayerData": {
        "type": "object",
        "description": "Player DTO. This is also sent to everyone when player joins game",
        "properties": {
          "meta": {
            "$ref": "#/components/schemas/PlayerMeta"
          },
          "role": {
            "$ref": "#/components/schemas/PlayerRole"
          },
          "restrictionData": {
            "$ref": "#/components/schemas/RestrictionsEventData"
          },
          "score": {
            "type": "integer",
            "examples": [200, 500, 1250]
          },
          "slot": {
            "type": ["integer", "null"],
            "examples": [0, 1, 2, null],
            "description": "Slot null has only showman and spectators"
          },
          "status": {
            "type": "string",
            "enum": ["in-game", "disconnected"]
          },
          "mediaDownloaded": {
            "type": "boolean",
            "description": "Whether the player has downloaded the current question's media",
            "examples": [true, false],
            "default": false
          }
        },
        "required": [
          "mediaDownloaded",
          "meta",
          "restrictionData",
          "role",
          "score",
          "status"
        ]
      },
      "SocketIOGameJoinInput": {
        "type": "object",
        "properties": {
          "gameId": {
            "type": "string",
            "examples": ["Q31X"]
          },
          "role": {
            "$ref": "#/components/schemas/PlayerRole"
          },
          "targetSlot": {
            "type": ["integer", "null"],
            "minimum": 0,
            "description": "Optional target slot for player role. If not provided, first available slot will be assigned. Only applicable when role is PLAYER.",
            "examples": [0, 1, 2]
          },
          "password": {
            "type": ["string", "null"],
            "maxLength": 16,
            "pattern": "^[A-Za-z0-9_-]+$",
            "description": "Password for joining private games. Required when joining a private game. Can be null for public games.",
            "examples": ["Secret-123", null]
          }
        },
        "required": ["gameId", "role"]
      },
      "SocketIOGameLeaveEventPayload": {
        "type": "object",
        "properties": {
          "user": {
            "type": "integer",
            "examples": [5],
            "description": "Emitted to everyone in game, including sender. ID of the user who left the game"
          }
        },
        "required": ["user"]
      },
      "SocketIOChatMessageEventPayload": {
        "description": "Emitted to everyone in game, including sender. Data that sent to all players in room on chat message",
        "allOf": [
          {
            "$ref": "#/components/schemas/SocketIOChatMessageContent"
          },
          {
            "type": "object",
            "required": ["uuid", "user", "timestamp"],
            "properties": {
              "uuid": {
                "type": "string",
                "format": "uuid",
                "examples": ["d232e56c-2522-48b7-a74e-f467e9eef2e1"]
              },
              "user": {
                "type": "integer",
                "examples": [5],
                "description": "ID of the user who sent the message"
              },
              "timestamp": {
                "type": "string",
                "format": "date-time",
                "examples": ["2024-01-01T00:00:00Z"]
              }
            }
          }
        ]
      },
      "SocketIOUserChangeEventPayload": {
        "type": "object",
        "description": "Data sent to subscribed players when a user's information is updated",
        "properties": {
          "userData": {
            "$ref": "#/components/schemas/ResponseUser"
          },
          "timestamp": {
            "type": "string",
            "format": "date-time",
            "examples": ["2024-01-01T00:00:00Z"],
            "description": "When the user change occurred"
          }
        },
        "required": ["timestamp", "userData"]
      },
      "SocketIONextRoundEventPayload": {
        "type": "object",
        "properties": {
          "gameState": {
            "$ref": "#/components/schemas/GameState"
          }
        },
        "required": ["gameState"]
      },
      "SocketIOGameJoinEventPayload": {
        "type": "object",
        "description": "This data sent to player when he joins game",
        "properties": {
          "meta": {
            "$ref": "#/components/schemas/SocketIOGameJoinMeta"
          },
          "players": {
            "type": "array",
            "items": {
              "$ref": "#/components/schemas/PlayerData"
            },
            "description": "Players in the game"
          },
          "gameState": {
            "description": "Current game state",
            "$ref": "#/components/schemas/GameState"
          },
          "chatMessages": {
            "type": "array",
            "description": "Last 100 chat messages, sorted 'DESC'",
            "items": {
              "$ref": "#/components/schemas/SocketIOChatMessageEventPayload"
            }
          }
        },
        "required": ["chatMessages", "gameState", "meta", "players"]
      },
      "SocketIOGameJoinMeta": {
        "type": "object",
        "properties": {
          "title": {
            "type": "string",
            "examples": ["Game title"]
          }
        },
        "required": ["title"]
      },
      "GameState": {
        "type": "object",
        "properties": {
          "questionState": {
            "type": ["string", "null"],
            "enum": [
              "choosing",
              "theme_elimination",
              "bidding",
              "answering",
              "reviewing",
              "showing",
              null
            ],
            "examples": ["choosing"]
          },
          "isPaused": {
            "type": "boolean",
            "examples": [false]
          },
          "currentRound": {
            "oneOf": [
              {
                "$ref": "#/components/schemas/SocketIOGameStateRoundData"
              },
              {
                "type": "null"
              }
            ]
          },
          "currentQuestion": {
            "oneOf": [
              {
                "$ref": "#/components/schemas/PackageQuestionData"
              },
              {
                "type": "null"
              }
            ]
          },
          "answeringPlayer": {
            "type": ["integer", "null"],
            "description": "Id of player who is currently answering",
            "examples": [727]
          },
          "answeredPlayers": {
            "type": ["array", "null"],
            "items": {
              "$ref": "#/components/schemas/GameStateAnsweredPlayer"
            }
          },
          "skippedPlayers": {
            "type": ["array", "null"],
            "items": {
              "type": "integer"
            },
            "description": "IDs of players who skipped the question",
            "examples": [727]
          },
          "timer": {
            "oneOf": [
              {
                "$ref": "#/components/schemas/GameStateTimer"
              },
              {
                "type": "null"
              }
            ]
          },
          "finalRoundData": {
            "oneOf": [
              {
                "$ref": "#/components/schemas/FinalRoundGameData"
              },
              {
                "type": "null"
              }
            ]
          },
          "currentTurnPlayerId": {
            "oneOf": [
              {
                "type": "integer"
              },
              {
                "type": "null"
              }
            ],
            "description": "Id of player whose turn it is to pick a question or eliminate theme"
          },
          "readyPlayers": {
            "oneOf": [
              {
                "type": "array",
                "items": {
                  "type": "integer"
                },
                "description": "Array of player IDs who are ready to start the game"
              },
              {
                "type": "null"
              }
            ],
            "examples": [[1, 2, 3]]
          },
          "secretQuestionData": {
            "oneOf": [
              {
                "$ref": "#/components/schemas/SecretQuestionGameData"
              },
              {
                "type": "null"
              }
            ],
            "description": "Secret question specific data - only set when a secret question is picked"
          },
          "stakeQuestionData": {
            "oneOf": [
              {
                "$ref": "#/components/schemas/StakeQuestionGameData"
              },
              {
                "type": "null"
              }
            ],
            "description": "Stake question specific data - only set when a stake question is picked"
          }
        },
        "required": ["isPaused"]
      },
      "GameStateTimer": {
        "type": ["object", "null"],
        "required": ["startedAt", "durationMs", "elapsedMs"],
        "properties": {
          "startedAt": {
            "type": "string",
            "description": "Describes when timer started",
            "format": "date-time",
            "examples": ["2024-01-01T00:00:00Z"]
          },
          "durationMs": {
            "type": "integer",
            "description": "Describes how long timer should last until it's ended",
            "examples": [30000]
          },
          "elapsedMs": {
            "type": "integer",
            "description": "This value written only when timer paused because of something. Helps to track passed time and resume timer correctly",
            "examples": [5000]
          },
          "resumedAt": {
            "type": ["string", "null"],
            "description": "Describes when timer was resumed after pause or restored from saved state. Null if timer was never paused/resumed. Helps users joining mid-game calculate correct elapsed time.",
            "format": "date-time",
            "examples": ["2024-01-01T00:00:05Z", null]
          }
        }
      },
      "GameStateAnsweredPlayer": {
        "type": "object",
        "properties": {
          "player": {
            "type": "integer",
            "description": "Id of answered player",
            "examples": [727]
          },
          "result": {
            "type": "integer",
            "examples": [-1000, 500, 0, -250]
          },
          "score": {
            "type": "integer",
            "examples": [-1150, 220, 0, -230]
          },
          "answerType": {
            "$ref": "#/components/schemas/SocketIOGameAnswerType"
          }
        },
        "required": ["answerType", "player", "result", "score"]
      },
      "SocketIOGameStartEventPayload": {
        "type": "object",
        "description": "This data sent to all players in room when game is started",
        "properties": {
          "currentRound": {
            "$ref": "#/components/schemas/SocketIOGameStateRoundData"
          }
        },
        "required": ["currentRound"]
      },
      "SocketIOPlayerReadinessEventPayload": {
        "type": "object",
        "description": "This data is sent to all players in room when a player changes their ready status",
        "properties": {
          "playerId": {
            "type": "integer",
            "description": "ID of the player who changed their ready status",
            "examples": [1]
          },
          "isReady": {
            "type": "boolean",
            "description": "Whether the player is ready or not",
            "examples": [true]
          },
          "readyPlayers": {
            "type": "array",
            "items": {
              "type": "integer"
            },
            "description": "Array of all currently ready player IDs",
            "examples": [[1, 2, 3]]
          },
          "autoStartTriggered": {
            "type": "boolean",
            "description": "Optional field indicating if game auto-start was triggered",
            "examples": [true]
          }
        },
        "required": [
          "autoStartTriggered",
          "isReady",
          "playerId",
          "readyPlayers"
        ]
      },
      "SocketIOGameStateRoundData": {
        "type": "object",
        "description": "Info about current round of the game",
        "properties": {
          "order": {
            "$ref": "#/components/schemas/PackageEntitiesOrder"
          },
          "name": {
            "type": "string",
            "examples": ["Round 1"]
          },
          "type": {
            "$ref": "#/components/schemas/PackageRoundType"
          },
          "description": {
            "type": ["string", "null"],
            "examples": ["This package is focused on anime questions"]
          },
          "themes": {
            "type": "array",
            "items": {
              "$ref": "#/components/schemas/SocketIOGameStateThemeData"
            }
          }
        },
        "required": ["name", "order", "themes", "type"]
      },
      "SocketIOGameStateThemeData": {
        "type": "object",
        "description": "Info about theme of the round",
        "properties": {
          "order": {
            "$ref": "#/components/schemas/PackageEntitiesOrder"
          },
          "name": {
            "type": "string",
            "examples": ["Theme 1"]
          },
          "description": {
            "type": ["string", "null"],
            "examples": ["In this theme you have to guess character name"]
          },
          "questions": {
            "type": "array",
            "items": {
              "$ref": "#/components/schemas/SocketIOGameStateQuestionData"
            }
          }
        },
        "required": ["name", "order", "questions"]
      },
      "SocketIOGameStateQuestionData": {
        "type": "object",
        "description": "Info about question of the theme",
        "properties": {
          "id": {
            "type": "integer"
          },
          "order": {
            "$ref": "#/components/schemas/PackageEntitiesOrder"
          },
          "price": {
            "type": ["integer", "null"],
            "description": "Price is null only if price is hidden",
            "examples": [200, null]
          },
          "questionComment": {
            "type": ["string", "null"],
            "description": "Comment that clarify what have to be answered on this question",
            "examples": ["Answer full name of character", null]
          },
          "isPlayed": {
            "type": "boolean",
            "description": "Marks if question was played before to disable picking action"
          }
        },
        "required": ["id", "isPlayed", "order"]
      },
      "SocketIOEvents": {
        "type": "string",
        "enum": ["error", "disconnect", "connection", "games", "chat-message"],
        "examples": ["error"]
      },
      "SocketIOUserReceiveEvents": {
        "type": "string",
        "enum": ["user-change"],
        "examples": ["user-change"]
      },
      "SocketIOGameSendEvents": {
        "type": "string",
        "enum": [
          "join",
          "user-leave",
          "game-data",
          "start",
          "question-pick",
          "question-answer",
          "question-finish",
          "answer-submitted",
          "next-round",
          "answer-result",
          "skip-question-force",
          "skip-show-answer",
          "game-pause",
          "game-unpause",
          "theme-eliminate",
          "question-skip",
          "question-unskip",
          "player-ready",
          "player-unready",
          "player-kicked",
          "player-restricted",
          "player-role-change",
          "score-changed",
          "player-slot-change",
          "turn-player-changed",
          "final-bid-submit",
          "final-answer-submit",
          "final-answer-review",
          "final-phase-complete",
          "final-question-data",
          "final-submit-end",
          "final-auto-loss",
          "secret-question-transfer",
          "stake-question-picked",
          "stake-bid-submit",
          "stake-question-winner",
          "media-downloaded",
          "media-download-status"
        ],
        "examples": ["join"]
      },
      "SocketIOGameReceiveEvents": {
        "type": "string",
        "enum": [
          "join",
          "start",
          "user-leave",
          "game-data",
          "question-answer",
          "question-data",
          "question-finish",
          "answer-submitted",
          "answer-result",
          "answer-show-start",
          "answer-show-end",
          "next-round",
          "game-finished",
          "game-pause",
          "game-unpause",
          "theme-eliminate",
          "question-skip",
          "question-unskip",
          "player-ready",
          "player-unready",
          "player-kicked",
          "player-restricted",
          "player-role-change",
          "score-changed",
          "player-slot-change",
          "turn-player-changed",
          "final-bid-submit",
          "final-answer-submit",
          "final-answer-review",
          "final-phase-complete",
          "final-question-data",
          "final-submit-end",
          "final-auto-loss",
          "secret-question-picked",
          "secret-question-transfer",
          "stake-question-picked",
          "stake-bid-submit",
          "stake-question-winner",
          "media-downloaded",
          "media-download-status"
        ],
        "examples": ["join"]
      },
      "SocketIOGameSkipEventPayload": {
        "type": "object",
        "description": "Data sent to all players when player skips a question",
        "properties": {
          "playerId": {
            "type": "integer",
            "description": "ID of the player who skipped the question",
            "examples": [727]
          }
        },
        "required": ["playerId"]
      },
      "MediaDownloadStatusEventPayload": {
        "type": "object",
        "description": "Data sent to all players when a player downloads media",
        "properties": {
          "playerId": {
            "type": "integer",
            "description": "ID of the player who downloaded media",
            "examples": [123]
          },
          "mediaDownloaded": {
            "type": "boolean",
            "description": "Whether the player has downloaded media",
            "examples": [true]
          },
          "allPlayersReady": {
            "type": "boolean",
            "description": "Whether all active players have downloaded media",
            "examples": [true, false]
          },
          "timer": {
            "description": "Question timer (only present when allPlayersReady is true)",
            "oneOf": [
              {
                "$ref": "#/components/schemas/GameStateTimer"
              },
              {
                "type": "null"
              }
            ]
          }
        },
        "required": ["allPlayersReady", "mediaDownloaded", "playerId"]
      },
      "SocketIOGameUnskipEventPayload": {
        "type": "object",
        "description": "Data sent to all players when player unskips a question",
        "properties": {
          "playerId": {
            "type": "integer",
            "description": "ID of the player who unskipped the question",
            "examples": [727]
          }
        },
        "required": ["playerId"]
      },
      "SocketIOGamePauseEventPayload": {
        "type": "object",
        "description": "Data sent to all players when the game is paused",
        "properties": {
          "timer": {
            "oneOf": [
              {
                "$ref": "#/components/schemas/GameStateTimer"
              },
              {
                "type": "null"
              }
            ]
          }
        }
      },
      "SocketIOGameUnpauseEventPayload": {
        "type": "object",
        "description": "Data sent to all players when the game is unpaused",
        "properties": {
          "timer": {
            "oneOf": [
              {
                "$ref": "#/components/schemas/GameStateTimer"
              },
              {
                "type": "null"
              }
            ]
          }
        }
      },
      "SocketIOPlayerKickInput": {
        "type": "object",
        "description": "Data sent to kick a player from the game (showman only)",
        "properties": {
          "playerId": {
            "type": "integer",
            "description": "ID of the player to kick",
            "examples": [123]
          }
        },
        "required": ["playerId"]
      },
      "SocketIOPlayerKickEventPayload": {
        "type": "object",
        "description": "Data sent to all players when a player is kicked",
        "properties": {
          "playerId": {
            "type": "integer",
            "description": "ID of the player who was kicked",
            "examples": [123]
          }
        },
        "required": ["playerId"]
      },
      "SocketIOPlayerRestrictionInput": {
        "type": "object",
        "description": "Data sent to update player restrictions (showman only)",
        "properties": {
          "playerId": {
            "type": "integer",
            "description": "ID of the player to restrict",
            "examples": [123]
          },
          "muted": {
            "type": "boolean",
            "description": "Whether the player is muted",
            "examples": [true]
          },
          "restricted": {
            "type": "boolean",
            "description": "Whether the player is restricted",
            "examples": [false]
          },
          "banned": {
            "type": "boolean",
            "description": "Whether the player is banned",
            "examples": [false]
          }
        },
        "required": ["banned", "muted", "playerId", "restricted"]
      },
      "SocketIOPlayerRestrictionEventPayload": {
        "type": "object",
        "description": "Data sent to all players when player restrictions are updated",
        "properties": {
          "playerId": {
            "type": "integer",
            "description": "ID of the player whose restrictions were updated",
            "examples": [123]
          },
          "muted": {
            "type": "boolean",
            "description": "Whether the player is muted",
            "examples": [true]
          },
          "restricted": {
            "type": "boolean",
            "description": "Whether the player is restricted",
            "examples": [false]
          },
          "banned": {
            "type": "boolean",
            "description": "Whether the player is banned",
            "examples": [false]
          }
        },
        "required": ["banned", "muted", "playerId", "restricted"]
      },
      "SocketIOPlayerRoleChangeInput": {
        "type": "object",
        "description": "Data sent to change a player's role",
        "properties": {
          "playerId": {
            "oneOf": [
              {
                "type": "integer"
              },
              {
                "type": "null"
              }
            ],
            "description": "ID of the player whose role to change",
            "examples": [123, null]
          },
          "newRole": {
            "$ref": "#/components/schemas/PlayerRole",
            "description": "The new role for the player"
          }
        },
        "required": ["newRole", "playerId"]
      },
      "SocketIOPlayerRoleChangeEventPayload": {
        "type": "object",
        "description": "Data sent to all players when a player's role is changed",
        "properties": {
          "playerId": {
            "type": "integer",
            "description": "ID of the player whose role was changed",
            "examples": [123]
          },
          "newRole": {
            "$ref": "#/components/schemas/PlayerRole",
            "description": "The new role of the player"
          },
          "players": {
            "type": "array",
            "items": {
              "$ref": "#/components/schemas/PlayerData"
            },
            "description": "Updated list of all players with their current data"
          }
        },
        "required": ["newRole", "playerId", "players"]
      },
      "SocketIOPlayerScoreChangeInput": {
        "type": "object",
        "description": "Data sent to change a player's score (showman only)",
        "properties": {
          "playerId": {
            "type": "integer",
            "description": "ID of the player whose score to change",
            "examples": [123]
          },
          "newScore": {
            "type": "integer",
            "description": "The new score for the player",
            "examples": [1500]
          }
        },
        "required": ["newScore", "playerId"]
      },
      "SocketIOPlayerScoreChangeEventPayload": {
        "type": "object",
        "description": "Data sent to all players when a player's score is changed",
        "properties": {
          "playerId": {
            "type": "integer",
            "description": "ID of the player whose score was changed",
            "examples": [123]
          },
          "newScore": {
            "type": "integer",
            "description": "The new score of the player",
            "examples": [1500]
          }
        },
        "required": ["newScore", "playerId"]
      },
      "SocketIOPlayerSlotChangeInput": {
        "type": "object",
        "description": "Data sent to change a player's slot",
        "properties": {
          "targetSlot": {
            "type": "integer",
            "description": "The target slot to change to (0-indexed)",
            "examples": [0, 1, 2]
          },
          "playerId": {
            "type": ["integer", "null"],
            "description": "Optional: ID of the player whose slot to change (for showman use)",
            "examples": [123, null]
          }
        },
        "required": ["targetSlot"]
      },
      "SocketIOPlayerSlotChangeEventPayload": {
        "type": "object",
        "description": "Data sent to all players when a player changes their slot",
        "properties": {
          "playerId": {
            "type": "integer",
            "description": "ID of the player who changed their slot",
            "examples": [123]
          },
          "newSlot": {
            "type": "integer",
            "description": "The new slot number (0-indexed)",
            "examples": [0, 1, 2]
          },
          "players": {
            "type": "array",
            "items": {
              "$ref": "#/components/schemas/PlayerData"
            },
            "description": "Updated list of all players with their current data"
          }
        },
        "required": ["newSlot", "playerId", "players"]
      },
      "SocketIOTurnPlayerChangeInput": {
        "type": "object",
        "description": "Data sent to change the current turn player (showman only)",
        "properties": {
          "newTurnPlayerId": {
            "type": ["integer", "null"],
            "description": "ID of the player who should have the turn, or null to clear",
            "examples": [123, null]
          }
        },
        "required": ["newTurnPlayerId"]
      },
      "SocketIOTurnPlayerChangeEventPayload": {
        "type": "object",
        "description": "Data sent to all players when the turn player is changed",
        "properties": {
          "newTurnPlayerId": {
            "type": ["integer", "null"],
            "description": "ID of the player who now has the turn, or null if cleared",
            "examples": [123, null]
          }
        }
      },
      "SocketIOChatMessageContent": {
        "type": "object",
        "properties": {
          "message": {
            "type": "string",
            "examples": ["Hello guys!"],
            "maxLength": 255
          }
        },
        "required": ["message"]
      },
      "SocketIOQuestionPickEventInput": {
        "type": "object",
        "description": "Send this data to pick a question",
        "properties": {
          "questionId": {
            "type": "integer",
            "description": "ID of the picked question",
            "examples": [25]
          }
        },
        "required": ["questionId"]
      },
      "SocketIOQuestionDataEventPayload": {
        "type": "object",
        "description": "Data sent to players when a question is picked, containing question details and timer",
        "properties": {
          "data": {
            "$ref": "#/components/schemas/PackageQuestionData"
          },
          "timer": {
            "$ref": "#/components/schemas/GameStateTimer"
          }
        },
        "required": ["data", "timer"]
      },
      "SocketIOQuestionAnswerEventPayload": {
        "type": "object",
        "description": "Data sent to all players when a player starts answering a question",
        "properties": {
          "userId": {
            "type": "integer",
            "description": "ID of the user who is answering",
            "examples": [727]
          },
          "timer": {
            "$ref": "#/components/schemas/GameStateTimer"
          }
        },
        "required": ["timer", "userId"]
      },
      "SocketIOAnswerSubmittedEventData": {
        "type": "object",
        "description": "Data sent to all players when a player submits an answer. Same data should be sent by answering player to the server",
        "properties": {
          "answerText": {
            "type": ["string", "null"],
            "description": "Player's answer text",
            "examples": ["I don't know"]
          }
        }
      },
      "SocketIOAnswerResultEventPayload": {
        "type": "object",
        "description": "Data sent to all players when the showman evaluates an answer",
        "properties": {
          "answerResult": {
            "oneOf": [
              {
                "$ref": "#/components/schemas/GameStateAnsweredPlayer"
              },
              {
                "type": "null"
              }
            ]
          },
          "timer": {
            "oneOf": [
              {
                "$ref": "#/components/schemas/GameStateTimer"
              },
              {
                "type": "null"
              }
            ]
          },
          "answerFiles": {
            "oneOf": [
              {
                "type": "array",
                "items": {
                  "$ref": "#/components/schemas/PackageQuestionFile"
                }
              },
              {
                "type": "null"
              }
            ]
          },
          "answerText": {
            "oneOf": [
              {
                "$ref": "#/components/schemas/QuestionAnswerText"
              },
              {
                "type": "null"
              }
            ]
          }
        }
      },
      "SocketIOAnswerShowStartEventPayload": {
        "type": "object",
        "description": "Signal event sent to all players when the show-answer phase starts. This phase displays the correct answer after a response. No payload - just a transition signal.",
        "additionalProperties": false
      },
      "SocketIOAnswerShowEndEventPayload": {
        "type": "object",
        "description": "Signal event sent to all players when the show-answer phase ends. Game returns to question choosing state. No payload - just a transition signal.",
        "additionalProperties": false
      },
      "SocketIOAnswerResultInput": {
        "type": "object",
        "description": "Data sent by the showman to evaluate a player's answer",
        "properties": {
          "scoreResult": {
            "type": "integer",
            "description": "Score result of the answer; positive for correct, negative for incorrect, zero for skip",
            "examples": [500, -500, 0]
          },
          "answerType": {
            "$ref": "#/components/schemas/SocketIOGameAnswerType"
          }
        },
        "required": ["answerType", "scoreResult"]
      },
      "SocketIOSecretQuestionPickedEventPayload": {
        "type": "object",
        "description": "Data sent to all players when a secret question is picked",
        "properties": {
          "pickerPlayerId": {
            "type": "integer",
            "description": "ID of the player who picked the secret question",
            "examples": [123]
          },
          "transferType": {
            "$ref": "#/components/schemas/QuestionTransferType",
            "description": "Transfer type determining who can receive the question"
          },
          "questionId": {
            "type": "integer",
            "description": "ID of the picked secret question",
            "examples": [456]
          }
        },
        "required": ["pickerPlayerId", "questionId", "transferType"]
      },
      "SocketIOSecretQuestionTransferInputData": {
        "type": "object",
        "description": "Data sent by a player to transfer a secret question to another player",
        "properties": {
          "targetPlayerId": {
            "type": "integer",
            "description": "ID of the player who should receive the secret question",
            "examples": [789]
          }
        },
        "required": ["targetPlayerId"]
      },
      "SocketIOSecretQuestionTransferEventPayload": {
        "type": "object",
        "description": "Data sent to all players when a secret question is transferred",
        "properties": {
          "fromPlayerId": {
            "type": "integer",
            "description": "ID of the player who transferred the question",
            "examples": [123]
          },
          "toPlayerId": {
            "type": "integer",
            "description": "ID of the player who received the question",
            "examples": [789]
          },
          "questionId": {
            "type": "integer",
            "description": "ID of the transferred secret question",
            "examples": [456]
          }
        },
        "required": ["fromPlayerId", "questionId", "toPlayerId"]
      },
      "PackageQuestionData": {
        "type": "object",
        "properties": {
          "id": {
            "type": ["integer", "null"],
            "examples": [187]
          },
          "type": {
            "$ref": "#/components/schemas/QuestionType"
          },
          "order": {
            "$ref": "#/components/schemas/PackageEntitiesOrder"
          },
          "price": {
            "type": ["integer", "null"],
            "description": "Price is null only if price is hidden",
            "examples": [200, null]
          },
          "isHidden": {
            "type": "boolean",
            "default": false,
            "description": "Whether the question is hidden",
            "examples": [false]
          },
          "text": {
            "type": ["string", "null"],
            "description": "Question text",
            "examples": ["Where is Kyiv located?"]
          },
          "answerHint": {
            "type": ["string", "null"],
            "description": "Hint for the answer",
            "examples": ["It's in Europe"]
          },
          "answerText": {
            "oneOf": [
              {
                "$ref": "#/components/schemas/QuestionAnswerText"
              },
              {
                "type": "null"
              }
            ]
          },
          "answerDelay": {
            "type": ["integer", "null"],
            "description": "Delay in milliseconds before being able to answer, if applicable",
            "default": 4000,
            "examples": [7000]
          },
          "showAnswerDuration": {
            "type": "integer",
            "description": "Duration in milliseconds for showing the answer",
            "examples": [5000]
          },
          "questionComment": {
            "type": ["string", "null"],
            "description": "Comment or note about the question",
            "examples": ["You have to say full country name"]
          },
          "questionFiles": {
            "oneOf": [
              {
                "type": "array",
                "items": {
                  "$ref": "#/components/schemas/PackageQuestionFile"
                }
              },
              {
                "type": "null"
              }
            ]
          },
          "answerFiles": {
            "oneOf": [
              {
                "type": "array",
                "items": {
                  "$ref": "#/components/schemas/PackageQuestionFile"
                }
              },
              {
                "type": "null"
              }
            ]
          },
          "subType": {
            "$ref": "#/components/schemas/QuestionSubType"
          },
          "maxPrice": {
            "oneOf": [
              {
                "$ref": "#/components/schemas/QuestionMaxPrice"
              },
              {
                "type": "null"
              }
            ]
          },
          "allowedPrices": {
            "oneOf": [
              {
                "$ref": "#/components/schemas/QuestionAllowedPrices"
              },
              {
                "type": "null"
              }
            ]
          },
          "transferType": {
            "oneOf": [
              {
                "$ref": "#/components/schemas/QuestionTransferType"
              },
              {
                "type": "null"
              }
            ]
          },
          "priceMultiplier": {
            "oneOf": [
              {
                "$ref": "#/components/schemas/QuestionPriceMultiplier"
              },
              {
                "type": "null"
              }
            ]
          },
          "showDelay": {
            "oneOf": [
              {
                "$ref": "#/components/schemas/QuestionShowDelay"
              },
              {
                "type": "null"
              }
            ]
          },
          "answers": {
            "oneOf": [
              {
                "type": "array",
                "items": {
                  "$ref": "#/components/schemas/QuestionChoiceAnswers"
                }
              },
              {
                "type": "null"
              }
            ]
          }
        },
        "required": [
          "isHidden",
          "order",
          "showAnswerDuration",
          "subType",
          "type"
        ]
      },
      "ThemeEliminateInput": {
        "type": "object",
        "description": "Data sent to eliminate a theme in final round",
        "properties": {
          "themeId": {
            "type": "integer",
            "description": "ID of the theme to eliminate",
            "examples": [5]
          }
        },
        "required": ["themeId"]
      },
      "ThemeEliminateOutput": {
        "type": "object",
        "description": "Data sent to all players when a theme is eliminated in final round",
        "properties": {
          "themeId": {
            "type": "integer",
            "description": "ID of the eliminated theme",
            "examples": [5]
          },
          "eliminatedBy": {
            "type": "integer",
            "description": "ID of the player who eliminated the theme",
            "examples": [123]
          },
          "nextPlayerId": {
            "type": ["integer", "null"],
            "description": "Next player to pick theme, null if elimination complete",
            "examples": [124]
          }
        },
        "required": ["eliminatedBy", "themeId"]
      },
      "FinalAnswerSubmitInput": {
        "type": "object",
        "description": "Data sent by player to submit final answer in final round",
        "properties": {
          "answerText": {
            "type": "string",
            "description": "Player's final answer text",
            "maxLength": 500,
            "examples": ["This is my final answer"]
          }
        },
        "required": ["answerText"]
      },
      "FinalAnswerSubmitOutput": {
        "type": "object",
        "description": "Data sent to all players when a final answer is submitted",
        "properties": {
          "playerId": {
            "type": "integer",
            "description": "ID of the player who submitted the answer",
            "examples": [123]
          },
          "answerText": {
            "type": "string",
            "description": "The submitted answer text",
            "examples": ["This is my final answer"]
          }
        },
        "required": ["answerText", "playerId"]
      },
      "FinalBidSubmitInput": {
        "type": "object",
        "description": "Data sent by player to submit bid in final round",
        "properties": {
          "bid": {
            "type": "integer",
            "description": "Player's bid amount",
            "examples": [500]
          }
        },
        "required": ["bid"]
      },
      "FinalBidSubmitOutput": {
        "type": "object",
        "description": "Data sent to all players when a bid is submitted",
        "properties": {
          "playerId": {
            "type": "integer",
            "description": "ID of the player who submitted the bid",
            "examples": [123]
          },
          "bidAmount": {
            "type": "integer",
            "description": "The bid amount",
            "examples": [500]
          },
          "isAutomatic": {
            "type": "boolean",
            "description": "Whether the bid was automatically submitted (e.g., when player disconnects during bidding phase)",
            "examples": [true, false]
          }
        },
        "required": ["bidAmount", "isAutomatic", "playerId"]
      },
      "FinalAnswerReviewInput": {
        "type": "object",
        "description": "Data sent by showman to review a final answer",
        "properties": {
          "answerId": {
            "type": "string",
            "description": "ID of the answer being reviewed",
            "examples": ["answer-123"]
          },
          "isCorrect": {
            "type": "boolean",
            "description": "Whether the answer is correct",
            "examples": [true]
          }
        },
        "required": ["answerId", "isCorrect"]
      },
      "FinalAnswerReviewOutput": {
        "type": "object",
        "description": "Data sent to all players when an answer is reviewed",
        "properties": {
          "answerId": {
            "type": "string",
            "description": "ID of the reviewed answer",
            "examples": ["answer-123"]
          },
          "playerId": {
            "type": "integer",
            "description": "ID of the player whose answer was reviewed",
            "examples": [123]
          },
          "isCorrect": {
            "type": "boolean",
            "description": "Whether the answer was correct",
            "examples": [true]
          },
          "scoreChange": {
            "type": "integer",
            "description": "Score change for the player",
            "examples": [500]
          }
        },
        "required": ["answerId", "isCorrect", "playerId", "scoreChange"]
      },
      "SocketIOGameAnswerType": {
        "type": "string",
        "enum": ["correct", "wrong", "skip"],
        "examples": ["correct"]
      },
      "PackageRoundType": {
        "type": "string",
        "enum": ["simple", "final"],
        "description": "Type of package round",
        "examples": ["simple"]
      },
      "FinalRoundPhase": {
        "type": "string",
        "enum": ["theme_elimination", "bidding", "answering", "reviewing"],
        "description": "Phase of the final round",
        "examples": ["theme_elimination"]
      },
      "FinalRoundAnswer": {
        "type": "object",
        "description": "Player answer in final round",
        "properties": {
          "id": {
            "type": "string",
            "description": "Unique ID of the answer",
            "examples": ["answer-123"]
          },
          "playerId": {
            "type": "integer",
            "description": "ID of the player submitting the answer",
            "examples": [123]
          },
          "answer": {
            "type": "string",
            "description": "The player's answer text",
            "examples": ["The answer is 42"]
          },
          "isCorrect": {
            "type": ["boolean", "null"],
            "description": "Whether the answer is correct (null if not yet reviewed)",
            "examples": [true]
          },
          "autoLoss": {
            "type": ["boolean", "null"],
            "description": "Whether this is an automatic loss",
            "examples": [false]
          },
          "submittedAt": {
            "type": "string",
            "format": "date-time",
            "description": "When the answer was submitted",
            "examples": ["2024-01-01T00:00:00Z"]
          },
          "reviewedAt": {
            "type": ["string", "null"],
            "format": "date-time",
            "description": "When the answer was reviewed",
            "examples": ["2024-01-01T00:01:00Z"]
          }
        },
        "required": ["answer", "id", "playerId", "submittedAt"]
      },
      "FinalRoundGameData": {
        "type": "object",
        "description": "Final round game state data",
        "properties": {
          "phase": {
            "$ref": "#/components/schemas/FinalRoundPhase"
          },
          "turnOrder": {
            "type": "array",
            "items": {
              "type": "integer"
            },
            "description": "Turn order for final round theme elimination",
            "examples": [[1, 2, 3]]
          },
          "bids": {
            "type": "object",
            "additionalProperties": {
              "type": "integer"
            },
            "description": "Player bids mapped by player ID",
            "examples": [
              {
                "123": 500,
                "124": 300
              }
            ]
          },
          "answers": {
            "type": "array",
            "items": {
              "$ref": "#/components/schemas/FinalRoundAnswer"
            },
            "description": "All submitted answers"
          },
          "eliminatedThemes": {
            "type": "array",
            "items": {
              "type": "integer"
            },
            "description": "IDs of eliminated themes",
            "examples": [[1, 3, 5]]
          },
          "questionData": {
            "oneOf": [
              {
                "$ref": "#/components/schemas/FinalRoundQuestionData"
              },
              {
                "type": "null"
              }
            ],
            "description": "Question data for the final round, set when transitioning from bidding to answering phase"
          }
        },
        "required": [
          "answers",
          "bids",
          "eliminatedThemes",
          "phase",
          "turnOrder"
        ]
      },
      "FinalPhaseCompleteEventData": {
        "type": "object",
        "description": "Data sent when a final round phase is completed",
        "properties": {
          "phase": {
            "$ref": "#/components/schemas/FinalRoundPhase"
          },
          "nextPhase": {
            "$ref": "#/components/schemas/FinalRoundPhase"
          },
          "timer": {
            "$ref": "#/components/schemas/GameStateTimer"
          }
        },
        "required": ["nextPhase", "phase", "timer"]
      },
      "FinalQuestionEventData": {
        "type": "object",
        "description": "Data sent when final round question is revealed",
        "properties": {
          "questionData": {
            "$ref": "#/components/schemas/FinalRoundQuestionData"
          }
        },
        "required": ["questionData"]
      },
      "FinalSubmitEndEventData": {
        "type": "object",
        "description": "Data sent when final round answering phase ends",
        "properties": {
          "phase": {
            "$ref": "#/components/schemas/FinalRoundPhase"
          },
          "nextPhase": {
            "oneOf": [
              {
                "$ref": "#/components/schemas/FinalRoundPhase"
              },
              {
                "type": "null"
              }
            ]
          },
          "allReviews": {
            "oneOf": [
              {
                "type": "array",
                "items": {
                  "$ref": "#/components/schemas/AnswerReviewData"
                }
              },
              {
                "type": "null"
              }
            ],
            "description": "All answers revealed when transitioning to reviewing phase"
          }
        },
        "required": ["phase"]
      },
      "QuestionFinishEventPayload": {
        "type": "object",
        "description": "Data sent to all players when a question is finished (showing answer)",
        "properties": {
          "answerFiles": {
            "oneOf": [
              {
                "type": "array",
                "items": {
                  "$ref": "#/components/schemas/PackageQuestionFile"
                }
              },
              {
                "type": "null"
              }
            ]
          },
          "answerText": {
            "oneOf": [
              {
                "$ref": "#/components/schemas/QuestionAnswerText"
              },
              {
                "type": "null"
              }
            ]
          },
          "nextTurnPlayerId": {
            "oneOf": [
              {
                "type": "integer"
              },
              {
                "type": "null"
              }
            ],
            "description": "ID of the next player to take their turn, null if no next player (game finished)"
          }
        },
        "required": ["answerFiles", "answerText"]
      },
      "FinalAutoLossEventData": {
        "type": "object",
        "description": "Data sent when a player automatically loses in final round",
        "properties": {
          "playerId": {
            "type": "integer",
            "description": "ID of the player who lost",
            "examples": [123]
          },
          "reason": {
            "$ref": "#/components/schemas/FinalAnswerLossReason"
          }
        },
        "required": ["playerId", "reason"]
      },
      "FinalAnswerLossReason": {
        "type": "string",
        "enum": ["empty_answer", "timeout"],
        "description": "Reason for automatic loss in final round",
        "examples": ["empty_answer"]
      },
      "FinalRoundQuestionData": {
        "type": "object",
        "description": "Question data for final round",
        "properties": {
          "themeId": {
            "type": "integer",
            "description": "ID of the question theme",
            "examples": [1]
          },
          "themeName": {
            "type": "string",
            "description": "Name of the question theme",
            "examples": ["Geography"]
          },
          "question": {
            "type": "object",
            "description": "Question state data",
            "properties": {
              "id": {
                "type": "integer",
                "description": "Question ID",
                "examples": [187]
              },
              "order": {
                "type": "integer",
                "description": "Question order",
                "examples": [1]
              },
              "price": {
                "type": ["integer", "null"],
                "description": "Question price/points",
                "examples": [500]
              },
              "questionComment": {
                "type": ["string", "null"],
                "description": "Question comment",
                "examples": ["Geography question"]
              },
              "isPlayed": {
                "type": "boolean",
                "description": "Whether question has been played",
                "examples": [false]
              }
            },
            "required": ["id", "order", "isPlayed"]
          }
        },
        "required": ["question", "themeId", "themeName"]
      },
      "AnswerReviewData": {
        "type": "object",
        "description": "Data for reviewing final round answers",
        "properties": {
          "playerId": {
            "type": "integer",
            "description": "ID of the player",
            "examples": [123]
          },
          "answerId": {
            "type": "string",
            "description": "Unique ID of the answer",
            "examples": ["answer-123"]
          },
          "answerText": {
            "type": "string",
            "description": "Player's answer text",
            "examples": ["Paris"]
          },
          "scoreChange": {
            "type": "integer",
            "description": "Score change for the player",
            "examples": [500]
          },
          "answerType": {
            "$ref": "#/components/schemas/FinalAnswerType"
          },
          "isCorrect": {
            "type": "boolean",
            "description": "Whether the answer is correct (optional, present after review)",
            "examples": [true]
          }
        },
        "required": [
          "answerId",
          "answerText",
          "answerType",
          "isCorrect",
          "playerId",
          "scoreChange"
        ]
      },
      "FinalAnswerType": {
        "type": "string",
        "enum": ["correct", "wrong", "auto_loss"],
        "description": "Type of final round answer result",
        "examples": ["correct"]
      },
      "StakeBidType": {
        "type": "string",
        "enum": ["normal", "pass", "all-in"],
        "description": "Type of bid in stake question",
        "examples": ["normal"]
      },
      "StakeQuestionPickedBroadcastData": {
        "type": "object",
        "description": "Data sent when a stake question is picked",
        "properties": {
          "pickerPlayerId": {
            "type": "integer",
            "description": "The player who picked the stake question",
            "examples": [123]
          },
          "questionId": {
            "type": "integer",
            "description": "Question ID for reference",
            "examples": [456]
          },
          "maxPrice": {
            "type": ["integer", "null"],
            "description": "Maximum bid allowed for this question (null means no limit)",
            "examples": [400, null]
          },
          "biddingOrder": {
            "type": "array",
            "items": {
              "type": "integer"
            },
            "description": "Players order for sequential bidding",
            "examples": [[123, 124, 125]]
          },
          "timer": {
            "$ref": "#/components/schemas/GameStateTimer",
            "description": "Timer for the bidding phase (30 seconds per bid)"
          }
        },
        "required": [
          "biddingOrder",
          "maxPrice",
          "pickerPlayerId",
          "questionId",
          "timer"
        ]
      },
      "StakeBidSubmitInputData": {
        "type": "object",
        "description": "Data for stake question bid submission",
        "properties": {
          "bidType": {
            "$ref": "#/components/schemas/StakeBidType"
          },
          "bidAmount": {
            "type": ["integer", "null"],
            "minimum": 1,
            "description": "Bid amount for normal bids, null for pass/all-in bids",
            "examples": [250, null]
          }
        },
        "required": ["bidAmount", "bidType"]
      },
      "StakeBidSubmitOutputData": {
        "type": "object",
        "description": "Data sent to all players when a bid is submitted",
        "properties": {
          "playerId": {
            "type": "integer",
            "description": "ID of the player who submitted the bid",
            "examples": [123]
          },
          "bidAmount": {
            "type": ["integer", "null"],
            "description": "Actual bid amount (null for pass bids)",
            "examples": [250, null]
          },
          "bidType": {
            "$ref": "#/components/schemas/StakeBidType",
            "description": "Type of bid submitted"
          },
          "isPhaseComplete": {
            "type": "boolean",
            "description": "True if bidding phase is complete and this player won",
            "examples": [false]
          },
          "nextBidderId": {
            "type": ["integer", "null"],
            "description": "Next player to bid (null if phase complete)",
            "examples": [124, null]
          },
          "timer": {
            "oneOf": [
              {
                "$ref": "#/components/schemas/GameStateTimer"
              },
              {
                "type": "null"
              }
            ],
            "description": "Timer for the next bid or remaining time (30 seconds per bid)"
          }
        },
        "required": [
          "bidAmount",
          "bidType",
          "isPhaseComplete",
          "nextBidderId",
          "playerId"
        ]
      },
      "StakeQuestionWinnerEventData": {
        "type": "object",
        "description": "Data sent when stake question bidding completes and winner is announced. Question data is sent separately via QUESTION_DATA event.",
        "properties": {
          "winnerPlayerId": {
            "type": "integer",
            "description": "ID of the player who won the bidding",
            "examples": [123]
          },
          "finalBid": {
            "type": ["integer", "null"],
            "description": "Final winning bid amount",
            "examples": [350]
          }
        },
        "required": ["finalBid", "winnerPlayerId"]
      },
      "SecretQuestionGameData": {
        "type": "object",
        "description": "Data saved to game state in order to understand current secret question state",
        "properties": {
          "pickerPlayerId": {
            "type": "integer",
            "description": "The player who originally picked the secret question",
            "examples": [123]
          },
          "transferType": {
            "$ref": "#/components/schemas/QuestionTransferType",
            "description": "Transfer restrictions for the question"
          },
          "questionId": {
            "type": "integer",
            "description": "Question ID being transferred",
            "examples": [456]
          },
          "transferPhase": {
            "type": "boolean",
            "description": "Whether currently in transfer phase (waiting for transfer decision)",
            "examples": [true]
          }
        },
        "required": [
          "pickerPlayerId",
          "questionId",
          "transferPhase",
          "transferType"
        ]
      },
      "StakeQuestionGameData": {
        "type": "object",
        "description": "Data saved to game state in order to understand current stake question state",
        "properties": {
          "pickerPlayerId": {
            "type": "integer",
            "description": "The player who originally picked the stake question",
            "examples": [123]
          },
          "questionId": {
            "type": "integer",
            "description": "Question ID being bid on",
            "examples": [456]
          },
          "maxPrice": {
            "type": ["integer", "null"],
            "description": "Maximum bid allowed for this question (null means no limit)",
            "examples": [1000, null]
          },
          "bids": {
            "type": "object",
            "additionalProperties": {
              "type": ["integer", "null"]
            },
            "description": "Current bids from all players (playerId -> highest bid amount)",
            "examples": [
              {
                "123": 500,
                "124": 300,
                "125": null
              }
            ]
          },
          "passedPlayers": {
            "type": "array",
            "items": {
              "type": "integer"
            },
            "description": "Players who have passed and are out of bidding",
            "examples": [[125, 126]]
          },
          "biddingOrder": {
            "type": "array",
            "items": {
              "type": "integer"
            },
            "description": "Order of players for sequential bidding",
            "examples": [[123, 124, 125]]
          },
          "currentBidderIndex": {
            "type": "integer",
            "description": "Current player's turn to bid (index in biddingOrder)",
            "examples": [1]
          },
          "highestBid": {
            "type": ["integer", "null"],
            "description": "Highest bid amount so far",
            "examples": [500, null]
          },
          "winnerPlayerId": {
            "type": ["integer", "null"],
            "description": "Player ID who placed the highest bid (winner)",
            "examples": [123, null]
          },
          "biddingPhase": {
            "type": "boolean",
            "description": "Whether currently in bidding phase",
            "examples": [true]
          }
        },
        "required": [
          "biddingOrder",
          "biddingPhase",
          "bids",
          "currentBidderIndex",
          "highestBid",
          "maxPrice",
          "passedPlayers",
          "pickerPlayerId",
          "questionId",
          "winnerPlayerId"
        ]
      },
      "SocketIOStakeQuestionSubmittedEventPayload": {
        "type": "object",
        "description": "Data sent to all players when a player submitted a bid",
        "properties": {
          "playerId": {
            "type": "integer",
            "description": "ID of the player who submitted the bid",
            "examples": [123]
          },
          "bidAmount": {
            "type": ["integer", "null"],
            "examples": [456]
          },
          "bidType": {
            "$ref": "#/components/schemas/StakeBidType"
          },
          "isPhaseComplete": {
            "type": "boolean"
          },
          "nextBidderId": {
            "type": ["integer", "null"]
          },
          "timer": {
            "$ref": "#/components/schemas/GameStateTimer"
          }
        },
        "required": [
          "bidAmount",
          "bidType",
          "isPhaseComplete",
          "nextBidderId",
          "playerId",
          "timer"
        ]
      },
      "SocketIOStakeQuestionPickedEventPayload": {
        "type": "object",
        "description": "Data sent to all players when a stake question is picked",
        "properties": {
          "pickerPlayerId": {
            "type": "integer",
            "description": "ID of the player who picked the question",
            "examples": [123]
          },
          "questionId": {
            "type": "integer",
            "examples": [456]
          },
          "maxPrice": {
            "type": ["integer", "null"],
            "description": "Max bid price",
            "examples": [1000]
          },
          "biddingOrder": {
            "type": "array",
            "items": {
              "type": "integer"
            },
            "description": "List of ID's of the players in order of bidding",
            "examples": [[23, 123, 3]]
          },
          "timer": {
            "$ref": "#/components/schemas/GameStateTimer"
          }
        },
        "required": [
          "biddingOrder",
          "maxPrice",
          "pickerPlayerId",
          "questionId",
          "timer"
        ]
      },
      "SocketIOStakeQuestionWinnerEventPayload": {
        "type": "object",
        "description": "Data sent to all players when stake question bidding completes and winner is announced. Question data is sent separately via QUESTION_DATA event.",
        "properties": {
          "winnerPlayerId": {
            "type": "integer",
            "description": "ID of the player who won the bid",
            "examples": [123]
          },
          "finalBid": {
            "type": "integer",
            "description": "The final winning bid amount",
            "examples": [2000]
          }
        },
        "required": ["finalBid", "winnerPlayerId"]
      },
      "SocketIOStakeQuestionBidInput": {
        "type": "object",
        "properties": {
          "bidAmount": {
            "type": ["integer", "null"],
            "examples": [456]
          },
          "bidType": {
            "$ref": "#/components/schemas/StakeBidType"
          }
        },
        "required": ["bidAmount", "bidType"]
      },
      "AdminDashboardData": {
        "type": "object",
        "required": [
          "activeUsers",
          "deletedUsers",
          "recentUsers",
          "systemHealth",
          "totalUsers"
        ],
        "properties": {
          "totalUsers": {
            "type": "integer"
          },
          "activeUsers": {
            "type": "integer"
          },
          "deletedUsers": {
            "type": "integer"
          },
          "recentUsers": {
            "type": "array",
            "items": {
              "$ref": "#/components/schemas/ResponseUser"
            }
          },
          "systemHealth": {
            "type": "object",
            "required": ["redisConnected", "redisKeys", "serverUptimeSeconds"],
            "properties": {
              "redisConnected": {
                "type": "boolean"
              },
              "redisKeys": {
                "type": "integer"
              },
              "serverUptimeSeconds": {
                "type": "number"
              }
            }
          }
        }
      },
      "AdminUserListData": {
        "type": "object",
        "required": ["data", "pageInfo", "stats"],
        "properties": {
          "data": {
            "type": "array",
            "items": {
              "$ref": "#/components/schemas/ResponseUser"
            }
          },
          "stats": {
            "type": "object",
            "required": ["total", "active", "deleted", "banned"],
            "properties": {
              "total": {
                "type": "integer"
              },
              "active": {
                "type": "integer"
              },
              "deleted": {
                "type": "integer"
              },
              "banned": {
                "type": "integer"
              }
            }
          },
          "pageInfo": {
            "$ref": "#/components/schemas/PageInfo"
          }
        }
      },
      "AdminSystemHealthData": {
        "type": "object",
        "required": ["redis", "server", "timestamp"],
        "properties": {
          "redis": {
            "type": "object",
            "required": [
              "connected",
              "keys",
              "estimatedMemoryBytes",
              "estimatedMemoryMB",
              "averageKeySizeKB"
            ],
            "properties": {
              "connected": {
                "type": "boolean"
              },
              "keys": {
                "type": "integer"
              },
              "estimatedMemoryBytes": {
                "type": "number"
              },
              "estimatedMemoryMB": {
                "type": "number"
              },
              "averageKeySizeKB": {
                "type": "number"
              }
            }
          },
          "server": {
            "type": "object",
            "required": ["uptime", "memory"],
            "properties": {
              "uptime": {
                "type": "number"
              },
              "memory": {
                "type": "object",
                "required": ["used", "total"],
                "properties": {
                  "used": {
                    "type": "number"
                  },
                  "total": {
                    "type": "number"
                  }
                }
              }
            }
          },
          "timestamp": {
            "type": "string",
            "format": "date-time"
          }
        }
      },
      "AdminPingData": {
        "type": "object",
        "required": ["eventLoopLagMs", "ok", "redis", "timestamp"],
        "properties": {
          "ok": {
            "type": "boolean"
          },
          "eventLoopLagMs": {
            "type": "number"
          },
          "redis": {
            "type": "object",
            "required": ["connected", "responseMs"],
            "properties": {
              "connected": {
                "type": "boolean"
              },
              "responseMs": {
                "type": "number"
              }
            }
          },
          "timestamp": {
            "type": "string"
          }
        }
      },
      "UserBanResponse": {
        "type": "object",
        "required": ["isBanned", "userId"],
        "properties": {
          "userId": {
            "type": "integer"
          },
          "isBanned": {
            "type": "boolean"
          }
        }
      },
      "UserMuteResponse": {
        "type": "object",
        "required": ["mutedUntil", "userId"],
        "properties": {
          "userId": {
            "type": "integer"
          },
          "mutedUntil": {
            "type": ["string", "null"],
            "format": "date-time",
            "description": "ISO 8601 timestamp when the mute expires, or null if not muted"
          }
        }
      },
      "UserRestoreResponse": {
        "type": "object",
        "required": ["restored", "userId"],
        "properties": {
          "userId": {
            "type": "integer"
          },
          "restored": {
            "type": "boolean"
          }
        }
      }
    }
  }
}<|MERGE_RESOLUTION|>--- conflicted
+++ resolved
@@ -1984,11 +1984,7 @@
             "examples": [10]
           },
           "password": {
-<<<<<<< HEAD
-            "type": ["null", "string"],
-=======
             "type": ["string", "null"],
->>>>>>> 57bc320a
             "maxLength": 16,
             "pattern": "^[A-Za-z0-9_-]+$",
             "description": "Optional password for private games. If not provided for a private game, a 4-character password (uppercase letters A-Z only) will be auto-generated. User-provided passwords can contain letters A-Z, a-z, digits 0-9, hyphen and underscore.",
