{
  "openapi": "3.1.0",
  "info": {
    "title": "OpenQuester API",
    "version": "0.9.7"
  },
  "security": [
    {
      "SessionAuth": []
    }
  ],
  "paths": {
    "/v1/files/{filename}": {
      "get": {
        "summary": "Get link to file from server",
        "tags": ["Files"],
        "parameters": [
          {
            "name": "filename",
            "in": "path",
            "required": true,
            "schema": {
              "type": "string",
              "examples": ["some_filename.jpg"]
            }
          }
        ],
        "responses": {
          "200": {
            "description": "Get link that allows you to view the file",
            "content": {
              "application/json": {
                "schema": {
                  "$ref": "#/components/schemas/FileLinkResponse"
                }
              }
            }
          },
          "400": {
            "description": "Bad filename",
            "content": {
              "application/json": {
                "schema": {
                  "$ref": "#/components/schemas/BadFilenameResponse"
                }
              }
            }
          }
        }
      },
      "post": {
        "summary": "Get link to upload file on server",
        "tags": ["Files"],
        "parameters": [
          {
            "name": "filename",
            "in": "path",
            "required": true,
            "schema": {
              "type": "string",
              "examples": ["some_filename.jpg"]
            }
          }
        ],
        "responses": {
          "200": {
            "description": "Get link that allows you to put the file",
            "content": {
              "application/json": {
                "schema": {
                  "$ref": "#/components/schemas/FileUploadLinkResponse"
                }
              }
            }
          },
          "400": {
            "description": "Bad filename",
            "content": {
              "application/json": {
                "schema": {
                  "$ref": "#/components/schemas/BadFilenameResponse"
                }
              }
            }
          }
        }
      },
      "delete": {
        "summary": "Delete file from bucket",
        "tags": ["Files"],
        "parameters": [
          {
            "name": "filename",
            "in": "path",
            "required": true,
            "schema": {
              "type": "string",
              "examples": ["some_filename.jpg"]
            }
          }
        ],
        "responses": {
          "204": {
            "description": "Delete request send successfully",
            "content": {
              "application/json": {
                "schema": {
                  "$ref": "#/components/schemas/DeleteRequestResponse"
                }
              }
            }
          },
          "400": {
            "description": "Bad filename",
            "content": {
              "application/json": {
                "schema": {
                  "$ref": "#/components/schemas/BadFilenameResponse"
                }
              }
            }
          }
        }
      }
    },
    "/v1/packages": {
      "post": {
        "summary": "Get upload links for every file in `content.json`",
        "tags": ["Packages"],
        "requestBody": {
          "description": "Data from `content.json` file",
          "required": true,
          "content": {
            "application/json": {
              "schema": {
                "$ref": "#/components/schemas/PackageCreationInput"
              }
            }
          }
        },
        "responses": {
          "200": {
            "description": "Returns object of key-values where key is filename, and value is file upload link",
            "content": {
              "application/json": {
                "schema": {
                  "$ref": "#/components/schemas/PackageUploadResponse"
                }
              }
            }
          },
          "400": {
            "description": "Content is empty!",
            "content": {
              "application/json": {
                "schema": {
                  "$ref": "#/components/schemas/EmptyContentResponse"
                }
              }
            }
          }
        }
      },
      "get": {
        "summary": "Get all packages",
        "tags": ["Packages"],
        "parameters": [
          {
            "name": "sortBy",
            "in": "query",
            "required": true,
            "schema": {
              "$ref": "#/components/schemas/PackagesSortBy"
            }
          },
          {
            "name": "order",
            "in": "query",
            "required": true,
            "schema": {
              "$ref": "#/components/schemas/OrderDirection"
            }
          },
          {
            "name": "limit",
            "in": "query",
            "required": true,
            "schema": {
              "$ref": "#/components/schemas/PaginationLimit"
            }
          },
          {
            "name": "offset",
            "in": "query",
            "required": true,
            "schema": {
              "$ref": "#/components/schemas/PaginationOffset"
            }
          }
        ],
        "responses": {
          "200": {
            "description": "Get all packages data successfully",
            "content": {
              "application/json": {
                "schema": {
                  "$ref": "#/components/schemas/PaginatedPackages"
                }
              }
            }
          },
          "400": {
            "description": "Bad request",
            "content": {
              "application/json": {
                "schema": {
                  "$ref": "#/components/schemas/BadRequestResponse"
                }
              }
            }
          }
        }
      }
    },
    "/v1/packages/{id}": {
      "get": {
        "summary": "Get package by id",
        "tags": ["Packages"],
        "parameters": [
          {
            "name": "id",
            "in": "path",
            "required": true,
            "schema": {
              "type": "string"
            }
          }
        ],
        "responses": {
          "200": {
            "description": "Get package data successfully",
            "content": {
              "application/json": {
                "schema": {
                  "$ref": "#/components/schemas/PackageItem"
                }
              }
            }
          },
          "404": {
            "description": "Package not found",
            "content": {
              "application/json": {
                "schema": {
                  "$ref": "#/components/schemas/PackageNotFoundResponse"
                }
              }
            }
          }
        }
      }
    },
    "/v1/users/{id}": {
      "get": {
        "summary": "Get user info by id",
        "tags": ["Users"],
        "parameters": [
          {
            "name": "id",
            "in": "path",
            "required": true,
            "schema": {
              "type": "string"
            }
          }
        ],
        "responses": {
          "200": {
            "description": "Get user data successfully",
            "content": {
              "application/json": {
                "schema": {
                  "$ref": "#/components/schemas/ResponseUser"
                }
              }
            }
          },
          "401": {
            "description": "Invalid or expired session",
            "content": {
              "application/json": {
                "schema": {
                  "$ref": "#/components/schemas/InvalidSessionResponse"
                }
              }
            }
          },
          "404": {
            "description": "User not found",
            "content": {
              "application/json": {
                "schema": {
                  "$ref": "#/components/schemas/UserNotFoundResponse"
                }
              }
            }
          }
        }
      },
      "patch": {
        "summary": "Update user by id",
        "tags": ["Users"],
        "parameters": [
          {
            "name": "id",
            "in": "path",
            "required": true,
            "schema": {
              "type": "string"
            }
          }
        ],
        "requestBody": {
          "required": true,
          "content": {
            "application/json": {
              "schema": {
                "$ref": "#/components/schemas/InputUpdateUser"
              }
            }
          }
        },
        "responses": {
          "200": {
            "description": "Update user data successfully",
            "content": {
              "application/json": {
                "schema": {
                  "$ref": "#/components/schemas/ResponseUser"
                }
              }
            }
          },
          "403": {
            "description": "Permission denied",
            "content": {
              "application/json": {
                "schema": {
                  "$ref": "#/components/schemas/PermissionDeniedResponse"
                }
              }
            }
          },
          "404": {
            "description": "User not found",
            "content": {
              "application/json": {
                "schema": {
                  "$ref": "#/components/schemas/UserNotFoundResponse"
                }
              }
            }
          }
        }
      },
      "delete": {
        "summary": "Delete user by id",
        "tags": ["Users"],
        "parameters": [
          {
            "name": "id",
            "in": "path",
            "required": true,
            "schema": {
              "type": "string"
            }
          }
        ],
        "responses": {
          "204": {
            "description": "User deleted successfully"
          },
          "403": {
            "description": "Permission denied",
            "content": {
              "application/json": {
                "schema": {
                  "$ref": "#/components/schemas/PermissionDeniedResponse"
                }
              }
            }
          },
          "404": {
            "description": "User not found",
            "content": {
              "application/json": {
                "schema": {
                  "$ref": "#/components/schemas/UserNotFoundResponse"
                }
              }
            }
          }
        }
      }
    },
    "/v1/users/": {
      "get": {
        "summary": "Get all users info",
        "tags": ["Users"],
        "parameters": [
          {
            "name": "sortBy",
            "in": "query",
            "required": true,
            "schema": {
              "$ref": "#/components/schemas/UsersSortBy"
            }
          },
          {
            "name": "order",
            "in": "query",
            "required": true,
            "schema": {
              "$ref": "#/components/schemas/OrderDirection"
            }
          },
          {
            "name": "limit",
            "in": "query",
            "required": true,
            "schema": {
              "$ref": "#/components/schemas/PaginationLimit"
            }
          },
          {
            "name": "offset",
            "in": "query",
            "required": true,
            "schema": {
              "$ref": "#/components/schemas/PaginationOffset"
            }
          }
        ],
        "responses": {
          "200": {
            "description": "Get all users data successfully",
            "content": {
              "application/json": {
                "schema": {
                  "$ref": "#/components/schemas/PaginatedUsers"
                }
              }
            }
          },
          "403": {
            "description": "Permission denied",
            "content": {
              "application/json": {
                "schema": {
                  "$ref": "#/components/schemas/PermissionDeniedResponse"
                }
              }
            }
          },
          "404": {
            "description": "Users not found",
            "content": {
              "application/json": {
                "schema": {
                  "$ref": "#/components/schemas/UserNotFoundResponse"
                }
              }
            }
          }
        }
      }
    },
    "/v1/me": {
      "get": {
        "summary": "Get info about current user",
        "tags": ["Users"],
        "responses": {
          "200": {
            "description": "Get user data successfully",
            "content": {
              "application/json": {
                "schema": {
                  "$ref": "#/components/schemas/ResponseUser"
                }
              }
            }
          },
          "401": {
            "description": "Invalid session",
            "content": {
              "application/json": {
                "schema": {
                  "$ref": "#/components/schemas/InvalidSessionResponse"
                }
              }
            }
          },
          "404": {
            "description": "User not found",
            "content": {
              "application/json": {
                "schema": {
                  "$ref": "#/components/schemas/UserNotFoundResponse"
                }
              }
            }
          }
        }
      },
      "patch": {
        "summary": "Update current user",
        "tags": ["Users"],
        "requestBody": {
          "required": true,
          "content": {
            "application/json": {
              "schema": {
                "$ref": "#/components/schemas/InputUpdateUser"
              }
            }
          }
        },
        "responses": {
          "200": {
            "description": "Update user data successfully",
            "content": {
              "application/json": {
                "schema": {
                  "$ref": "#/components/schemas/ResponseUser"
                }
              }
            }
          },
          "401": {
            "description": "Invalid session",
            "content": {
              "application/json": {
                "schema": {
                  "$ref": "#/components/schemas/InvalidSessionResponse"
                }
              }
            }
          },
          "404": {
            "description": "User not found",
            "content": {
              "application/json": {
                "schema": {
                  "$ref": "#/components/schemas/UserNotFoundResponse"
                }
              }
            }
          }
        }
      },
      "delete": {
        "summary": "Delete current user",
        "tags": ["Users"],
        "responses": {
          "204": {
            "description": "User deleted successfully"
          },
          "401": {
            "description": "Invalid session",
            "content": {
              "application/json": {
                "schema": {
                  "$ref": "#/components/schemas/InvalidSessionResponse"
                }
              }
            }
          },
          "404": {
            "description": "User not found",
            "content": {
              "application/json": {
                "schema": {
                  "$ref": "#/components/schemas/UserNotFoundResponse"
                }
              }
            }
          }
        }
      }
    },
    "/v1/auth/oauth2": {
      "post": {
        "summary": "Logout user",
        "tags": ["Auth"],
        "requestBody": {
          "required": true,
          "content": {
            "application/json": {
              "schema": {
                "$ref": "#/components/schemas/InputOauthLogin"
              }
            }
          }
        },
        "responses": {
          "200": {
            "description": "User logged in successfully",
            "content": {
              "application/json": {
                "schema": {
                  "$ref": "#/components/schemas/ResponseUser"
                }
              }
            }
          }
        }
      }
    },
    "/v1/auth/logout": {
      "get": {
        "summary": "Logout user",
        "tags": ["Auth"],
        "responses": {
          "200": {
            "description": "User logged out successfully",
            "content": {
              "application/json": {
                "schema": {
                  "$ref": "#/components/schemas/LogoutResponse"
                }
              }
            }
          }
        }
      }
    },
    "/v1/games": {
      "get": {
        "summary": "Get all games",
        "tags": ["Games"],
        "parameters": [
          {
            "name": "sortBy",
            "in": "query",
            "required": true,
            "schema": {
              "$ref": "#/components/schemas/GamesSortBy"
            }
          },
          {
            "name": "order",
            "in": "query",
            "required": true,
            "schema": {
              "$ref": "#/components/schemas/OrderDirection"
            }
          },
          {
            "name": "limit",
            "in": "query",
            "required": true,
            "schema": {
              "$ref": "#/components/schemas/PaginationLimit"
            }
          },
          {
            "name": "offset",
            "in": "query",
            "required": true,
            "schema": {
              "$ref": "#/components/schemas/PaginationOffset"
            }
          }
        ],
        "responses": {
          "200": {
            "description": "Get all games successfully",
            "content": {
              "application/json": {
                "schema": {
                  "$ref": "#/components/schemas/PaginatedGames"
                }
              }
            }
          },
          "400": {
            "description": "Bad request",
            "content": {
              "application/json": {
                "schema": {
                  "$ref": "#/components/schemas/BadRequestResponse"
                }
              }
            }
          }
        }
      },
      "post": {
        "summary": "Create a new game",
        "tags": ["Games"],
        "requestBody": {
          "required": true,
          "content": {
            "application/json": {
              "schema": {
                "$ref": "#/components/schemas/GameCreateData"
              }
            }
          }
        },
        "responses": {
          "200": {
            "description": "Game created successfully",
            "content": {
              "application/json": {
                "schema": {
                  "$ref": "#/components/schemas/GameListItem"
                }
              }
            }
          },
          "400": {
            "description": "Bad request",
            "content": {
              "application/json": {
                "schema": {
                  "$ref": "#/components/schemas/BadRequestResponse"
                }
              }
            }
          }
        }
      }
    },
    "/v1/games/{id}": {
      "get": {
        "summary": "Get game by id",
        "tags": ["Games"],
        "parameters": [
          {
            "name": "id",
            "in": "path",
            "required": true,
            "schema": {
              "type": "string"
            }
          }
        ],
        "responses": {
          "200": {
            "description": "Get game data successfully",
            "content": {
              "application/json": {
                "schema": {
                  "$ref": "#/components/schemas/GameListItem"
                }
              }
            }
          },
          "404": {
            "description": "Game not found",
            "content": {
              "application/json": {
                "schema": {
                  "$ref": "#/components/schemas/GameNotFoundResponse"
                }
              }
            }
          }
        }
      },
      "delete": {
        "summary": "Delete game",
        "tags": ["Games"],
        "parameters": [
          {
            "name": "id",
            "in": "path",
            "required": true,
            "schema": {
              "type": "string"
            }
          }
        ],
        "responses": {
          "204": {
            "description": "User deleted successfully"
          },
          "400": {
            "description": "Game not found",
            "content": {
              "application/json": {
                "schema": {
                  "$ref": "#/components/schemas/GameNotFoundResponse"
                }
              }
            }
          }
        }
      }
    },
    "/subscription/games": {
      "post": {
        "summary": "Subscribe to games events",
        "tags": ["Socket.IO"],
        "description": "Subscribes to the 'games' event to receive updates about game changes, creations, and removals.",
        "responses": {
          "200": {
            "description": "Subscribed to game events",
            "content": {
              "application/json": {
                "schema": {
                  "$ref": "#/components/schemas/GameEventSubscription"
                }
              }
            }
          }
        }
      }
    }
  },
  "components": {
    "securitySchemes": {
      "SessionAuth": {
        "type": "apiKey",
        "in": "cookie",
        "name": "connect.sid",
        "description": "Session-based authentication using cookies."
      }
    },
    "schemas": {
      "PageInfo": {
        "type": "object",
        "properties": {
          "total": {
            "type": "integer",
            "examples": [1000]
          }
        }
      },
      "PackageCreationInput": {
        "type": "object",
        "properties": {
          "content": {
            "$ref": "#/components/schemas/OQContentStructure"
          }
        },
        "required": ["content"]
      },
      "ResponseUser": {
        "type": "object",
        "properties": {
          "id": {
            "type": "integer",
            "examples": [1]
          },
          "username": {
            "type": "string",
            "examples": ["John"]
          },
          "email": {
            "type": ["string", "null"],
            "examples": ["john.doe@gmail.com"]
          },
          "discordId": {
            "type": ["string", "null"],
            "examples": ["123123123123"]
          },
          "birthday": {
            "type": ["string", "null"],
            "format": "date",
            "examples": ["2024-01-01"]
          },
          "avatar": {
            "type": ["string", "null"],
            "description": "link on file GET",
            "examples": [
              "https://s3.example.com/openquester-sample-bucket/e/ec/ec65cd3756490723f8bcc3bc432b94a7"
            ]
          },
          "createdAt": {
            "type": "string",
            "format": "date-time",
            "examples": ["2024-01-01T00:00:00Z"]
          },
          "updatedAt": {
            "type": "string",
            "format": "date-time",
            "examples": ["2024-01-01T00:00:00Z"]
          },
          "isDeleted": {
            "type": "boolean",
            "examples": [false]
          },
          "permissions": {
            "type": "array",
            "items": {
              "type": "object",
              "properties": {
                "id": {
                  "type": "integer",
                  "examples": [1]
                },
                "name": {
                  "type": "string",
                  "examples": ["get_all_users"]
                }
              }
            }
          }
        }
      },
      "InputOauthLogin": {
        "type": "object",
        "properties": {
          "token": {
            "type": "string",
            "examples": ["HSXxyt6nrbW5Gtqw5BWfHPYk9lxDOj"]
          },
          "tokenSchema": {
            "type": ["string", "null"],
            "examples": ["Bearer"]
          },
          "oauthProvider": {
            "type": "string",
            "examples": ["discord"],
            "enum": ["discord"]
          }
        }
      },
      "InputUpdateUser": {
        "type": "object",
        "properties": {
          "username": {
            "type": ["string", "null"],
            "examples": ["John Doe"]
          },
          "email": {
            "type": ["string", "null"],
            "examples": ["user@example.com"],
            "format": "email"
          },
          "birthday": {
            "type": ["string", "null"],
            "format": "date",
            "examples": ["2024-01-01"]
          },
          "avatar": {
            "type": ["string", "null"],
            "examples": ["filename_of_file_in_bucket"]
          }
        }
      },
      "LogoutResponse": {
        "type": "object",
        "properties": {
          "message": {
            "type": "string",
            "examples": ["Logout successful"]
          }
        }
      },
      "OQContentStructure": {
        "type": "object",
        "properties": {
          "metadata": {
            "$ref": "#/components/schemas/OQMetadataStructure"
          },
          "rounds": {
            "type": "array",
            "items": {
              "$ref": "#/components/schemas/OQRoundStructure"
            }
          }
        }
      },
      "OQMetadataStructure": {
        "type": "object",
        "properties": {
          "id": {
            "type": "string",
            "examples": ["ha1_ju-156random-string_asd-12f"]
          },
          "title": {
            "type": "string",
            "examples": ["Package title"]
          },
          "createdAt": {
            "type": "string",
            "format": "date-time",
            "examples": ["2024-01-01T00:00:00Z"]
          },
          "logo": {
            "$ref": "#/components/schemas/OQLogoFile"
          },
          "ageRestriction": {
            "type": "string",
            "enum": ["A18", "A16", "A12", "NONE"],
            "examples": ["A18"]
          },
          "tags": {
            "type": "array",
            "items": {
              "type": "string",
              "examples": ["Anime"]
            }
          },
          "author": {
            "type": "integer",
            "examples": [6]
          },
          "language": {
            "type": ["string", "null"],
            "examples": ["EN"]
          },
          "comment": {
            "type": ["string", "null"],
            "examples": ["Package comment"]
          }
        }
      },
      "OQLogoFile": {
        "type": "object",
        "properties": {
          "file": {
            "type": "object",
            "$ref": "#/components/schemas/OQFileContentStructure"
          }
        }
      },
      "OQFile": {
        "type": "object",
        "properties": {
          "file": {
            "type": "object",
            "$ref": "#/components/schemas/OQFileContentStructure"
          },
          "displayTime": {
            "type": "integer",
<<<<<<< HEAD
            "example": 5000,
            "nullable": true
          },
          "answerDelay": {
            "type": "integer",
            "example": 2500,
            "nullable": true
=======
            "examples": [5000]
          },
          "answerDelay": {
            "type": "integer",
            "examples": [2500]
          }
        }
      },
      "OQAnswerFile": {
        "type": "object",
        "properties": {
          "file": {
            "type": "object",
            "$ref": "#/components/schemas/OQFileContentStructure"
          },
          "displayTime": {
            "type": "integer",
            "examples": [5000]
>>>>>>> 0f58f404
          }
        }
      },
      "OQFileContentStructure": {
        "type": "object",
        "properties": {
          "crc32": {
            "type": "string",
<<<<<<< HEAD
            "example": "1231231332313"
          },
          "type": {
            "type": "string",
            "example": "image",
            "enum": ["image", "video", "audio"]
=======
            "examples": [
              "f611efcb4eb3716cebddec66d4c220438b89830e4d2bb0825d3953cbf8ae3b77"
            ]
          },
          "type": {
            "type": "string",
            "examples": ["image"]
>>>>>>> 0f58f404
          }
        }
      },
      "OQRoundStructure": {
        "type": "object",
        "properties": {
          "name": {
            "type": "string",
            "examples": ["Round name"]
          },
          "themes": {
            "type": "array",
            "items": {
              "$ref": "#/components/schemas/OQThemeStructure"
            }
          }
        }
      },
      "OQThemeStructure": {
        "type": "object",
        "properties": {
          "name": {
            "type": "string",
            "examples": ["Theme name"]
          },
          "comment": {
            "type": "string",
<<<<<<< HEAD
            "example": "Theme comment",
            "nullable": true
=======
            "examples": ["Theme comment"]
>>>>>>> 0f58f404
          },
          "questions": {
            "type": "array",
            "items": {
              "$ref": "#/components/schemas/OQQuestionsStructure"
            }
          }
        }
      },
      "OQQuestionsStructure": {
        "type": "object",
        "properties": {
          "price": {
            "type": "integer",
            "examples": [200]
          },
          "type": {
            "type": "string",
<<<<<<< HEAD
            "example": "regular",
            "enum": ["regular", "stake", "noRisk"]
          },
          "text": {
            "type": "string",
            "example": "Question text",
            "nullable": true
=======
            "examples": ["regular"]
          },
          "text": {
            "type": "string",
            "examples": ["Question text"]
>>>>>>> 0f58f404
          },
          "hostHint": {
            "type": "string",
            "examples": ["Host hints about the answer"]
          },
          "playersHint": {
            "type": "string",
<<<<<<< HEAD
            "example": "Question comment for players",
            "nullable": true
          },
          "answerText": {
            "type": "string",
            "example": "Actual answer",
            "nullable": true
=======
            "examples": ["Question comment for players"]
          },
          "answerText": {
            "type": "string",
            "examples": ["Actual answer"]
>>>>>>> 0f58f404
          },
          "questionFile": {
            "type": "object",
            "$ref": "#/components/schemas/OQFile",
            "nullable": true
          },
          "answerFile": {
            "type": "object",
            "$ref": "#/components/schemas/OQFile",
            "nullable": true
          }
        }
      },
      "GameListItem": {
        "type": "object",
        "properties": {
          "id": {
            "type": "string",
            "examples": ["AH2S"]
          },
          "createdBy": {
            "$ref": "#/components/schemas/ShortUserInfo"
          },
          "title": {
            "type": "string",
            "examples": ["Game Title"]
          },
          "createdAt": {
            "type": "string",
            "format": "date-time",
            "examples": ["2024-01-01T00:00:00Z"]
          },
          "ageRestriction": {
            "type": "string",
            "enum": ["A18", "A16", "A12", "NONE"],
            "examples": ["A18"]
          },
          "currentRound": {
            "type": "integer",
            "examples": [0]
          },
          "players": {
            "type": "integer",
            "examples": [5]
          },
          "maxPlayers": {
            "type": "integer",
            "examples": [10]
          },
          "startedAt": {
            "type": ["string", "null"],
            "format": "date-time",
            "examples": ["2024-01-01T00:00:00Z"]
          },
          "package": {
            "$ref": "#/components/schemas/PackageItem"
          }
        }
      },
      "GameCreateData": {
        "type": "object",
        "properties": {
          "title": {
            "type": "string",
            "examples": ["Game Title"]
          },
          "packageId": {
            "type": "integer",
            "minimum": 0,
            "examples": [1]
          },
          "isPrivate": {
            "type": "boolean",
            "examples": [false]
          },
          "ageRestriction": {
            "type": "string",
            "enum": ["A18", "A16", "A12", "NONE"],
            "examples": ["A18"]
          },
          "maxPlayers": {
            "type": "integer",
            "minimum": 2,
            "maximum": 15,
            "examples": [10]
          }
        }
      },
      "Player": {
        "type": "object",
        "properties": {
          "userId": {
            "type": "integer",
            "examples": [1]
          },
          "score": {
            "type": "integer",
            "examples": [100]
          },
          "role": {
            "type": "string",
            "enum": ["player", "showman", "spectator"],
            "examples": ["player"]
          },
          "connected": {
            "type": "boolean",
            "examples": [true]
          }
        }
      },
      "ShortUserInfo": {
        "type": "object",
        "properties": {
          "id": {
            "type": "integer",
            "examples": [1]
          },
          "username": {
            "type": "string",
            "examples": ["John"]
          }
        }
      },
      "GameEvent": {
        "type": "string",
        "enum": ["created", "changed", "deleted", "started"],
        "examples": ["created"]
      },
      "PaginatedPackages": {
        "type": "object",
        "properties": {
          "data": {
            "type": "array",
            "items": {
              "$ref": "#/components/schemas/PackageItem"
            }
          },
          "pageInfo": { "$ref": "#/components/schemas/PageInfo" }
        }
      },
      "PackageItem": {
        "type": "object",
        "properties": {
          "id": {
            "type": "integer",
            "examples": [1]
          },
          "title": {
            "type": "string",
            "examples": ["Package Title"]
          },
          "ageRestriction": {
            "type": "string",
            "enum": ["A18", "A16", "A12", "NONE"],
            "examples": ["A18"]
          },
          "createdAt": {
            "type": "string",
            "format": "date-time",
            "examples": ["2024-01-01T00:00:00Z"]
          },
          "rounds": {
            "type": "integer",
            "examples": [5]
          },
          "author": {
            "$ref": "#/components/schemas/ShortUserInfo"
          },
          "tags": {
            "type": "array",
            "items": {
              "type": "string",
              "examples": ["Anime"]
            }
          }
        }
      },
      "PaginatedUsers": {
        "type": "object",
        "properties": {
          "data": {
            "type": "array",
            "items": {
              "$ref": "#/components/schemas/ResponseUser"
            }
          },
          "pageInfo": {
            "$ref": "#/components/schemas/PageInfo"
          }
        }
      },
      "PaginatedGames": {
        "type": "object",
        "properties": {
          "data": {
            "type": "array",
            "items": {
              "$ref": "#/components/schemas/GameListItem"
            }
          },
          "pageInfo": {
            "$ref": "#/components/schemas/PageInfo"
          }
        }
      },
      "OrderDirection": {
        "type": "string",
        "enum": ["asc", "desc"],
        "examples": ["asc"],
        "default": "desc"
      },
      "PaginationLimit": {
        "type": "integer",
        "examples": [10],
        "minimum": 1,
        "maximum": 50,
        "default": 10
      },
      "PaginationOffset": {
        "type": "integer",
        "examples": [0],
        "minimum": 0
      },
      "GamesSortBy": {
        "type": ["string", "null"],
        "enum": [
          "id",
          "title",
          "createdAt",
          "createdBy",
          "maxPlayers",
          "players",
          "startedAt"
        ],
        "examples": ["createdAt"],
        "default": "createdAt"
      },
      "UsersSortBy": {
        "type": ["string", "null"],
        "enum": ["id", "is_deleted", "created_at", "username", "email"],
        "examples": ["createdAt"],
        "default": "createdAt"
      },
      "PackagesSortBy": {
        "type": ["string", "null"],
        "enum": ["id", "title", "created_at", "author"],
        "examples": ["created_at"],
        "default": "created_at"
      },
      "PackageUploadResponse": {
        "type": "object",
        "properties": {
          "id": {
            "type": "integer",
            "examples": [1]
          },
          "uploadLinks": {
            "type": "object",
            "additionalProperties": {
              "type": "string"
            },
            "examples": [
              { "uniqueIdentifier": "https://example.com/upload/file.jpg" }
            ]
          }
        }
      },
      "FileLinkResponse": {
        "type": "object",
        "properties": {
          "url": {
            "type": "string",
            "examples": ["http://localhost:9000/file-get-link"]
          }
        }
      },
      "BadFilenameResponse": {
        "type": "object",
        "properties": {
          "error": {
            "type": "string",
            "examples": ["Bad filename"]
          }
        }
      },
      "FileUploadLinkResponse": {
        "type": "object",
        "properties": {
          "url": {
            "type": "string",
            "examples": ["http://localhost:9000/file-upload-link"]
          }
        }
      },
      "DeleteRequestResponse": {
        "type": "object",
        "properties": {
          "message": {
            "type": "string",
            "examples": ["Delete request sent"]
          }
        }
      },
      "EmptyContentResponse": {
        "type": "object",
        "properties": {
          "error": {
            "type": "string",
            "examples": ["Content is empty!"]
          }
        }
      },
      "BadRequestResponse": {
        "type": "object",
        "properties": {
          "error": {
            "type": "string",
            "examples": ["Bad request"]
          }
        }
      },
      "PackageNotFoundResponse": {
        "type": "object",
        "properties": {
          "error": {
            "type": "string",
            "examples": ["Package not found"]
          }
        }
      },
      "InvalidSessionResponse": {
        "type": "object",
        "properties": {
          "error": {
            "type": "string",
            "examples": ["Session invalid or expired"]
          }
        }
      },
      "UserNotFoundResponse": {
        "type": "object",
        "properties": {
          "error": {
            "type": "string",
            "examples": ["User not found"]
          }
        }
      },
      "PermissionDeniedResponse": {
        "type": "object",
        "properties": {
          "error": {
            "type": "string",
            "examples": ["You don't have permission to perform this action"]
          }
        }
      },
      "DiscordAuthFailedResponse": {
        "type": "object",
        "properties": {
          "error": {
            "type": "string",
            "examples": ["Discord authentication is failed, please try again"]
          }
        }
      },
      "GameNotFoundResponse": {
        "type": "object",
        "properties": {
          "error": {
            "type": "string",
            "examples": ["Game not found"]
          }
        }
      },
      "GameEventSubscription": {
        "type": "object",
        "properties": {
          "event": {
            "$ref": "#/components/schemas/GameEvent"
          },
          "data": {
            "$ref": "#/components/schemas/GameListItem"
          }
        }
      }
    }
  }
}<|MERGE_RESOLUTION|>--- conflicted
+++ resolved
@@ -1037,20 +1037,12 @@
           },
           "displayTime": {
             "type": "integer",
-<<<<<<< HEAD
-            "example": 5000,
+            "examples": [5000],
             "nullable": true
           },
           "answerDelay": {
             "type": "integer",
-            "example": 2500,
-            "nullable": true
-=======
-            "examples": [5000]
-          },
-          "answerDelay": {
-            "type": "integer",
-            "examples": [2500]
+            "example": 2500
           }
         }
       },
@@ -1063,8 +1055,8 @@
           },
           "displayTime": {
             "type": "integer",
-            "examples": [5000]
->>>>>>> 0f58f404
+            "examples":  [5000],
+            "nullable": true
           }
         }
       },
@@ -1073,22 +1065,14 @@
         "properties": {
           "crc32": {
             "type": "string",
-<<<<<<< HEAD
-            "example": "1231231332313"
-          },
-          "type": {
-            "type": "string",
-            "example": "image",
-            "enum": ["image", "video", "audio"]
-=======
             "examples": [
               "f611efcb4eb3716cebddec66d4c220438b89830e4d2bb0825d3953cbf8ae3b77"
             ]
           },
           "type": {
             "type": "string",
-            "examples": ["image"]
->>>>>>> 0f58f404
+            "examples": ["image"],
+            "enum": ["image", "video", "audio"]
           }
         }
       },
@@ -1116,12 +1100,8 @@
           },
           "comment": {
             "type": "string",
-<<<<<<< HEAD
-            "example": "Theme comment",
+            "examples": ["Theme comment"],
             "nullable": true
-=======
-            "examples": ["Theme comment"]
->>>>>>> 0f58f404
           },
           "questions": {
             "type": "array",
@@ -1140,21 +1120,13 @@
           },
           "type": {
             "type": "string",
-<<<<<<< HEAD
-            "example": "regular",
+            "examples": ["regular"],
             "enum": ["regular", "stake", "noRisk"]
           },
           "text": {
             "type": "string",
-            "example": "Question text",
+            "examples": ["Question text"],
             "nullable": true
-=======
-            "examples": ["regular"]
-          },
-          "text": {
-            "type": "string",
-            "examples": ["Question text"]
->>>>>>> 0f58f404
           },
           "hostHint": {
             "type": "string",
@@ -1162,21 +1134,13 @@
           },
           "playersHint": {
             "type": "string",
-<<<<<<< HEAD
-            "example": "Question comment for players",
+            "examples": ["Question comment for players"],
             "nullable": true
           },
           "answerText": {
             "type": "string",
-            "example": "Actual answer",
+            "examples": ["Actual answer"],
             "nullable": true
-=======
-            "examples": ["Question comment for players"]
-          },
-          "answerText": {
-            "type": "string",
-            "examples": ["Actual answer"]
->>>>>>> 0f58f404
           },
           "questionFile": {
             "type": "object",
