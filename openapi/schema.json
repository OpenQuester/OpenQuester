--- conflicted
+++ resolved
@@ -970,192 +970,6 @@
           }
         }
       },
-<<<<<<< HEAD
-=======
-      "OQContentStructure": {
-        "type": "object",
-        "properties": {
-          "metadata": {
-            "$ref": "#/components/schemas/OQMetadataStructure"
-          },
-          "rounds": {
-            "type": "array",
-            "items": {
-              "$ref": "#/components/schemas/OQRoundStructure"
-            }
-          }
-        }
-      },
-      "OQMetadataStructure": {
-        "type": "object",
-        "properties": {
-          "id": {
-            "type": "string",
-            "examples": ["ha1_ju-156random-string_asd-12f"]
-          },
-          "title": {
-            "type": "string",
-            "examples": ["Package title"]
-          },
-          "createdAt": {
-            "type": "string",
-            "format": "date-time",
-            "examples": ["2024-01-01T00:00:00Z"]
-          },
-          "logo": {
-            "nullable": true,
-            "$ref": "#/components/schemas/OQLogoFile"
-          },
-          "ageRestriction": {
-            "type": "string",
-            "enum": ["A18", "A16", "A12", "NONE"],
-            "examples": ["A18"]
-          },
-          "tags": {
-            "type": "array",
-            "items": {
-              "type": "string",
-              "examples": ["Anime"]
-            }
-          },
-          "author": {
-            "type": "integer",
-            "examples": [6]
-          },
-          "language": {
-            "type": ["string", "null"],
-            "examples": ["EN"]
-          },
-          "comment": {
-            "type": ["string", "null"],
-            "examples": ["Package comment"]
-          }
-        }
-      },
-      "OQLogoFile": {
-        "type": "object",
-        "nullable": true,
-        "properties": {
-          "file": {
-            "type": "object",
-            "$ref": "#/components/schemas/OQFileContentStructure"
-          }
-        }
-      },
-      "OQFile": {
-        "type": "object",
-        "properties": {
-          "file": {
-            "type": "object",
-            "$ref": "#/components/schemas/OQFileContentStructure"
-          },
-          "displayTime": {
-            "type": "integer",
-            "examples": [5000],
-            "nullable": true
-          },
-          "answerDelay": {
-            "type": "integer",
-            "examples": [2500],
-            "nullable": true
-          }
-        }
-      },
-      "OQFileContentStructure": {
-        "type": "object",
-        "properties": {
-          "md5": {
-            "type": "string",
-            "examples": [
-              "f611efcb4eb3716cebddec66d4c220438b89830e4d2bb0825d3953cbf8ae3b77"
-            ]
-          },
-          "type": {
-            "type": "string",
-            "examples": ["image"],
-            "enum": ["image", "video", "audio"]
-          }
-        }
-      },
-      "OQRoundStructure": {
-        "type": "object",
-        "properties": {
-          "name": {
-            "type": "string",
-            "examples": ["Round name"]
-          },
-          "themes": {
-            "type": "array",
-            "items": {
-              "$ref": "#/components/schemas/OQThemeStructure"
-            }
-          }
-        }
-      },
-      "OQThemeStructure": {
-        "type": "object",
-        "properties": {
-          "name": {
-            "type": "string",
-            "examples": ["Theme name"]
-          },
-          "comment": {
-            "type": "string",
-            "examples": ["Theme comment"],
-            "nullable": true
-          },
-          "questions": {
-            "type": "array",
-            "items": {
-              "$ref": "#/components/schemas/OQQuestionsStructure"
-            }
-          }
-        }
-      },
-      "OQQuestionsStructure": {
-        "type": "object",
-        "properties": {
-          "price": {
-            "type": "integer",
-            "examples": [200]
-          },
-          "type": {
-            "type": "string",
-            "examples": ["regular"],
-            "enum": ["regular", "stake", "noRisk"]
-          },
-          "text": {
-            "type": "string",
-            "examples": ["Question text"],
-            "nullable": true
-          },
-          "hostHint": {
-            "type": "string",
-            "examples": ["Host hints about the answer"]
-          },
-          "playersHint": {
-            "type": "string",
-            "examples": ["Question comment for players"],
-            "nullable": true
-          },
-          "answerText": {
-            "type": "string",
-            "examples": ["Actual answer"],
-            "nullable": true
-          },
-          "questionFile": {
-            "type": "object",
-            "$ref": "#/components/schemas/OQFile",
-            "nullable": true
-          },
-          "answerFile": {
-            "type": "object",
-            "$ref": "#/components/schemas/OQFile",
-            "nullable": true
-          }
-        }
-      },
->>>>>>> 7a793990
       "GameListItem": {
         "type": "object",
         "properties": {
