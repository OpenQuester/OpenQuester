{
  "openapi": "3.1.0",
  "info": {
    "title": "OpenQuester API",
    "version": "0.10.0"
  },
  "security": [
    {
      "SessionAuth": []
    }
  ],
  "paths": {
    "/v1/files/{filename}": {
      "get": {
        "summary": "Get link to file from server",
        "tags": ["Files"],
        "parameters": [
          {
            "name": "filename",
            "in": "path",
            "required": true,
            "schema": {
              "type": "string",
              "examples": ["some_filename.jpg"]
            }
          }
        ],
        "responses": {
          "200": {
            "description": "Get link that allows you to view the file",
            "content": {
              "application/json": {
                "schema": {
                  "$ref": "#/components/schemas/FileLinkResponse"
                }
              }
            }
          },
          "400": {
            "description": "Bad filename",
            "content": {
              "application/json": {
                "schema": {
                  "$ref": "#/components/schemas/BadFilenameResponse"
                }
              }
            }
          }
        }
      },
      "post": {
        "summary": "Get link to upload file on server",
        "tags": ["Files"],
        "parameters": [
          {
            "name": "filename",
            "in": "path",
            "required": true,
            "schema": {
              "type": "string",
              "examples": ["some_filename.jpg"]
            }
          }
        ],
        "responses": {
          "200": {
            "description": "Get link that allows you to put the file",
            "content": {
              "application/json": {
                "schema": {
                  "$ref": "#/components/schemas/FileUploadLinkResponse"
                }
              }
            }
          },
          "400": {
            "description": "Bad filename",
            "content": {
              "application/json": {
                "schema": {
                  "$ref": "#/components/schemas/BadFilenameResponse"
                }
              }
            }
          }
        }
      },
      "delete": {
        "summary": "Delete file from bucket",
        "tags": ["Files"],
        "parameters": [
          {
            "name": "filename",
            "in": "path",
            "required": true,
            "schema": {
              "type": "string",
              "examples": ["some_filename.jpg"]
            }
          }
        ],
        "responses": {
          "204": {
            "description": "Delete request send successfully",
            "content": {
              "application/json": {
                "schema": {
                  "$ref": "#/components/schemas/DeleteRequestResponse"
                }
              }
            }
          },
          "400": {
            "description": "Bad filename",
            "content": {
              "application/json": {
                "schema": {
                  "$ref": "#/components/schemas/BadFilenameResponse"
                }
              }
            }
          }
        }
      }
    },
    "/v1/packages": {
      "post": {
        "summary": "Get upload links for every file in `content.json`",
        "tags": ["Packages"],
        "requestBody": {
          "description": "Data for package creation",
          "required": true,
          "content": {
            "application/json": {
              "schema": {
                "$ref": "#/components/schemas/PackageCreationInput"
              }
            }
          }
        },
        "responses": {
          "200": {
            "description": "Returns object of key-values where key is filename, and value is file upload link",
            "content": {
              "application/json": {
                "schema": {
                  "$ref": "#/components/schemas/PackageUploadResponse"
                }
              }
            }
          },
          "400": {
            "description": "Package is corrupted!",
            "content": {
              "application/json": {
                "schema": {
                  "$ref": "#/components/schemas/PackageCorruptedResponse"
                }
              }
            }
          }
        }
      },
      "get": {
        "summary": "Get all packages",
        "tags": ["Packages"],
        "parameters": [
          {
            "name": "sortBy",
            "in": "query",
            "required": true,
            "schema": {
              "$ref": "#/components/schemas/PackagesSortBy"
            }
          },
          {
            "name": "order",
            "in": "query",
            "required": true,
            "schema": {
              "$ref": "#/components/schemas/OrderDirection"
            }
          },
          {
            "name": "limit",
            "in": "query",
            "required": true,
            "schema": {
              "$ref": "#/components/schemas/PaginationLimit"
            }
          },
          {
            "name": "offset",
            "in": "query",
            "required": true,
            "schema": {
              "$ref": "#/components/schemas/PaginationOffset"
            }
          }
        ],
        "responses": {
          "200": {
            "description": "Get all packages data successfully",
            "content": {
              "application/json": {
                "schema": {
                  "$ref": "#/components/schemas/PaginatedPackages"
                }
              }
            }
          },
          "400": {
            "description": "Bad request",
            "content": {
              "application/json": {
                "schema": {
                  "$ref": "#/components/schemas/BadRequestResponse"
                }
              }
            }
          }
        }
      }
    },
    "/v1/packages/{id}": {
      "get": {
        "summary": "Get package by id",
        "tags": ["Packages"],
        "parameters": [
          {
            "name": "id",
            "in": "path",
            "required": true,
            "schema": {
              "type": "integer"
            }
          }
        ],
        "responses": {
          "200": {
            "description": "Get package data successfully",
            "content": {
              "application/json": {
                "schema": {
                  "$ref": "#/components/schemas/PackageResponse"
                }
              }
            }
          },
          "404": {
            "description": "Package not found",
            "content": {
              "application/json": {
                "schema": {
                  "$ref": "#/components/schemas/PackageNotFoundResponse"
                }
              }
            }
          }
        }
      }
    },
    "/v1/users/{id}": {
      "get": {
        "summary": "Get user info by id",
        "tags": ["Users"],
        "parameters": [
          {
            "name": "id",
            "in": "path",
            "required": true,
            "schema": {
              "type": "integer"
            }
          }
        ],
        "responses": {
          "200": {
            "description": "Get user data successfully",
            "content": {
              "application/json": {
                "schema": {
                  "$ref": "#/components/schemas/ResponseUser"
                }
              }
            }
          },
          "401": {
            "description": "Invalid or expired session",
            "content": {
              "application/json": {
                "schema": {
                  "$ref": "#/components/schemas/InvalidSessionResponse"
                }
              }
            }
          },
          "404": {
            "description": "User not found",
            "content": {
              "application/json": {
                "schema": {
                  "$ref": "#/components/schemas/UserNotFoundResponse"
                }
              }
            }
          }
        }
      },
      "patch": {
        "summary": "Update user by id",
        "tags": ["Users"],
        "parameters": [
          {
            "name": "id",
            "in": "path",
            "required": true,
            "schema": {
              "type": "string"
            }
          }
        ],
        "requestBody": {
          "required": true,
          "content": {
            "application/json": {
              "schema": {
                "$ref": "#/components/schemas/InputUpdateUser"
              }
            }
          }
        },
        "responses": {
          "200": {
            "description": "Update user data successfully",
            "content": {
              "application/json": {
                "schema": {
                  "$ref": "#/components/schemas/ResponseUser"
                }
              }
            }
          },
          "403": {
            "description": "Permission denied",
            "content": {
              "application/json": {
                "schema": {
                  "$ref": "#/components/schemas/PermissionDeniedResponse"
                }
              }
            }
          },
          "404": {
            "description": "User not found",
            "content": {
              "application/json": {
                "schema": {
                  "$ref": "#/components/schemas/UserNotFoundResponse"
                }
              }
            }
          }
        }
      },
      "delete": {
        "summary": "Delete user by id",
        "tags": ["Users"],
        "parameters": [
          {
            "name": "id",
            "in": "path",
            "required": true,
            "schema": {
              "type": "string"
            }
          }
        ],
        "responses": {
          "204": {
            "description": "User deleted successfully"
          },
          "403": {
            "description": "Permission denied",
            "content": {
              "application/json": {
                "schema": {
                  "$ref": "#/components/schemas/PermissionDeniedResponse"
                }
              }
            }
          },
          "404": {
            "description": "User not found",
            "content": {
              "application/json": {
                "schema": {
                  "$ref": "#/components/schemas/UserNotFoundResponse"
                }
              }
            }
          }
        }
      }
    },
    "/v1/users/": {
      "get": {
        "summary": "Get all users info",
        "tags": ["Users"],
        "parameters": [
          {
            "name": "sortBy",
            "in": "query",
            "required": true,
            "schema": {
              "$ref": "#/components/schemas/UsersSortBy"
            }
          },
          {
            "name": "order",
            "in": "query",
            "required": true,
            "schema": {
              "$ref": "#/components/schemas/OrderDirection"
            }
          },
          {
            "name": "limit",
            "in": "query",
            "required": true,
            "schema": {
              "$ref": "#/components/schemas/PaginationLimit"
            }
          },
          {
            "name": "offset",
            "in": "query",
            "required": true,
            "schema": {
              "$ref": "#/components/schemas/PaginationOffset"
            }
          }
        ],
        "responses": {
          "200": {
            "description": "Get all users data successfully",
            "content": {
              "application/json": {
                "schema": {
                  "$ref": "#/components/schemas/PaginatedUsers"
                }
              }
            }
          },
          "403": {
            "description": "Permission denied",
            "content": {
              "application/json": {
                "schema": {
                  "$ref": "#/components/schemas/PermissionDeniedResponse"
                }
              }
            }
          },
          "404": {
            "description": "Users not found",
            "content": {
              "application/json": {
                "schema": {
                  "$ref": "#/components/schemas/UserNotFoundResponse"
                }
              }
            }
          }
        }
      }
    },
    "/v1/me": {
      "get": {
        "summary": "Get info about current user",
        "tags": ["Users"],
        "responses": {
          "200": {
            "description": "Get user data successfully",
            "content": {
              "application/json": {
                "schema": {
                  "$ref": "#/components/schemas/ResponseUser"
                }
              }
            }
          },
          "401": {
            "description": "Invalid session",
            "content": {
              "application/json": {
                "schema": {
                  "$ref": "#/components/schemas/InvalidSessionResponse"
                }
              }
            }
          },
          "404": {
            "description": "User not found",
            "content": {
              "application/json": {
                "schema": {
                  "$ref": "#/components/schemas/UserNotFoundResponse"
                }
              }
            }
          }
        }
      },
      "patch": {
        "summary": "Update current user",
        "tags": ["Users"],
        "requestBody": {
          "required": true,
          "content": {
            "application/json": {
              "schema": {
                "$ref": "#/components/schemas/InputUpdateUser"
              }
            }
          }
        },
        "responses": {
          "200": {
            "description": "Update user data successfully",
            "content": {
              "application/json": {
                "schema": {
                  "$ref": "#/components/schemas/ResponseUser"
                }
              }
            }
          },
          "401": {
            "description": "Invalid session",
            "content": {
              "application/json": {
                "schema": {
                  "$ref": "#/components/schemas/InvalidSessionResponse"
                }
              }
            }
          },
          "404": {
            "description": "User not found",
            "content": {
              "application/json": {
                "schema": {
                  "$ref": "#/components/schemas/UserNotFoundResponse"
                }
              }
            }
          }
        }
      },
      "delete": {
        "summary": "Delete current user",
        "tags": ["Users"],
        "responses": {
          "204": {
            "description": "User deleted successfully"
          },
          "401": {
            "description": "Invalid session",
            "content": {
              "application/json": {
                "schema": {
                  "$ref": "#/components/schemas/InvalidSessionResponse"
                }
              }
            }
          },
          "404": {
            "description": "User not found",
            "content": {
              "application/json": {
                "schema": {
                  "$ref": "#/components/schemas/UserNotFoundResponse"
                }
              }
            }
          }
        }
      }
    },
    "/v1/auth/oauth2": {
      "post": {
        "summary": "Validate oauth2 token",
        "tags": ["Auth"],
        "requestBody": {
          "required": true,
          "content": {
            "application/json": {
              "schema": {
                "$ref": "#/components/schemas/InputOauthLogin"
              }
            }
          }
        },
        "responses": {
          "200": {
            "description": "User logged in successfully",
            "content": {
              "application/json": {
                "schema": {
                  "$ref": "#/components/schemas/ResponseUser"
                }
              }
            }
          },
          "400": {
            "description": "User have error during logging",
            "content": {
              "application/json": {
                "schema": {
                  "$ref": "#/components/schemas/GeneralErrorResponse"
                }
              }
            }
          }
        }
      }
    },
    "/v1/auth/logout": {
      "get": {
        "summary": "Logout user",
        "tags": ["Auth"],
        "responses": {
          "200": {
            "description": "User logged out successfully",
            "content": {
              "application/json": {
                "schema": {
                  "$ref": "#/components/schemas/LogoutResponse"
                }
              }
            }
          }
        }
      }
    },
    "/v1/auth/socket": {
      "post": {
        "summary": "Authorize socket.io connection",
        "tags": ["Auth"],
        "requestBody": {
          "required": true,
          "content": {
            "application/json": {
              "schema": {
                "$ref": "#/components/schemas/InputSocketIOAuth"
              }
            }
          }
        },
        "responses": {
          "200": {
            "description": "User logged in successfully"
          },
          "400": {
            "description": "User have error during logging",
            "content": {
              "application/json": {
                "schema": {
                  "$ref": "#/components/schemas/GeneralErrorResponse"
                }
              }
            }
          }
        }
      }
    },
    "/v1/games": {
      "get": {
        "summary": "Get all games",
        "tags": ["Games"],
        "parameters": [
          {
            "name": "sortBy",
            "in": "query",
            "required": true,
            "schema": {
              "$ref": "#/components/schemas/GamesSortBy"
            }
          },
          {
            "name": "order",
            "in": "query",
            "required": true,
            "schema": {
              "$ref": "#/components/schemas/OrderDirection"
            }
          },
          {
            "name": "limit",
            "in": "query",
            "required": true,
            "schema": {
              "$ref": "#/components/schemas/PaginationLimit"
            }
          },
          {
            "name": "offset",
            "in": "query",
            "required": true,
            "schema": {
              "$ref": "#/components/schemas/PaginationOffset"
            }
          }
        ],
        "responses": {
          "200": {
            "description": "Get all games successfully",
            "content": {
              "application/json": {
                "schema": {
                  "$ref": "#/components/schemas/PaginatedGames"
                }
              }
            }
          },
          "400": {
            "description": "Bad request",
            "content": {
              "application/json": {
                "schema": {
                  "$ref": "#/components/schemas/BadRequestResponse"
                }
              }
            }
          }
        }
      },
      "post": {
        "summary": "Create a new game",
        "tags": ["Games"],
        "requestBody": {
          "required": true,
          "content": {
            "application/json": {
              "schema": {
                "$ref": "#/components/schemas/GameCreateData"
              }
            }
          }
        },
        "responses": {
          "200": {
            "description": "Game created successfully",
            "content": {
              "application/json": {
                "schema": {
                  "$ref": "#/components/schemas/GameListItem"
                }
              }
            }
          },
          "400": {
            "description": "Bad request",
            "content": {
              "application/json": {
                "schema": {
                  "$ref": "#/components/schemas/BadRequestResponse"
                }
              }
            }
          }
        }
      }
    },
    "/v1/games/{gameId}": {
      "get": {
        "summary": "Get game by gameId",
        "tags": ["Games"],
        "parameters": [
          {
            "name": "gameId",
            "in": "path",
            "required": true,
            "schema": {
              "type": "string"
            }
          }
        ],
        "responses": {
          "200": {
            "description": "Get game data successfully",
            "content": {
              "application/json": {
                "schema": {
                  "$ref": "#/components/schemas/GameListItem"
                }
              }
            }
          },
          "404": {
            "description": "Game not found",
            "content": {
              "application/json": {
                "schema": {
                  "$ref": "#/components/schemas/GameNotFoundResponse"
                }
              }
            }
          }
        }
      },
      "delete": {
        "summary": "Delete game",
        "tags": ["Games"],
        "parameters": [
          {
            "name": "gameId",
            "in": "path",
            "required": true,
            "schema": {
              "type": "string"
            }
          }
        ],
        "responses": {
          "204": {
            "description": "User deleted successfully"
          },
          "400": {
            "description": "Game not found",
            "content": {
              "application/json": {
                "schema": {
                  "$ref": "#/components/schemas/GameNotFoundResponse"
                }
              }
            }
          }
        }
      }
    }
  },
  "components": {
    "securitySchemes": {
      "SessionAuth": {
        "type": "apiKey",
        "in": "cookie",
        "name": "connect.sid",
        "description": "Session-based authentication using cookies."
      }
    },
    "schemas": {
      "PageInfo": {
        "type": "object",
        "properties": {
          "total": {
            "type": "integer",
            "examples": [1000]
          }
        }
      },
      "PackageCreationInput": {
        "type": "object",
        "properties": {
          "content": {
            "$ref": "#/components/schemas/PackageCreateInputData"
          }
        },
        "required": ["content"]
      },
      "ResponseUser": {
        "type": "object",
        "properties": {
          "id": {
            "type": "integer",
            "examples": [1]
          },
          "username": {
            "type": "string",
            "examples": ["John"]
          },
          "email": {
            "type": ["string", "null"],
            "examples": ["john.doe@gmail.com"]
          },
          "discordId": {
            "type": ["string", "null"],
            "examples": ["123123123123"]
          },
          "birthday": {
            "type": ["string", "null"],
            "format": "date",
            "examples": ["2024-01-01"]
          },
          "avatar": {
            "type": ["string", "null"],
            "description": "link on file GET",
            "examples": [
              "https://s3.example.com/openquester-sample-bucket/e/ec/ec65cd3756490723f8bcc3bc432b94a7"
            ]
          },
          "createdAt": {
            "type": "string",
            "format": "date-time",
            "examples": ["2024-01-01T00:00:00Z"]
          },
          "updatedAt": {
            "type": "string",
            "format": "date-time",
            "examples": ["2024-01-01T00:00:00Z"]
          },
          "isDeleted": {
            "type": "boolean",
            "examples": [false]
          },
          "permissions": {
            "type": "array",
            "items": {
              "type": "object",
              "properties": {
                "id": {
                  "type": "integer",
                  "examples": [1]
                },
                "name": {
                  "type": "string",
                  "examples": ["get_all_users"]
                }
              }
            }
          }
        }
      },
      "InputOauthLogin": {
        "type": "object",
        "properties": {
          "token": {
            "type": "string",
            "examples": ["HSXxyt6nrbW5Gtqw5BWfHPYk9lxDOj"]
          },
          "tokenSchema": {
            "type": ["string", "null"],
            "examples": ["Bearer"]
          },
          "oauthProvider": {
            "type": "string",
            "examples": ["discord"],
            "enum": ["discord"]
          }
        }
      },
      "InputUpdateUser": {
        "type": "object",
        "properties": {
          "username": {
            "type": ["string", "null"],
            "examples": ["John Doe"]
          },
          "email": {
            "type": ["string", "null"],
            "examples": ["user@example.com"],
            "format": "email"
          },
          "birthday": {
            "type": ["string", "null"],
            "format": "date",
            "examples": ["2024-01-01"]
          },
          "avatar": {
            "type": ["string", "null"],
            "examples": ["filename_of_file_in_bucket"]
          }
        }
      },
      "LogoutResponse": {
        "type": "object",
        "properties": {
          "message": {
            "type": "string",
            "examples": ["Logout successful"]
          }
        }
      },
      "GameListItem": {
        "type": "object",
        "properties": {
          "id": {
            "type": "string",
            "examples": ["AH2S"]
          },
          "createdBy": {
            "$ref": "#/components/schemas/ShortUserInfo"
          },
          "title": {
            "type": "string",
            "examples": ["Game Title"]
          },
          "createdAt": {
            "type": "string",
            "format": "date-time",
            "examples": ["2024-01-01T00:00:00Z"]
          },
          "ageRestriction": {
            "$ref": "#/components/schemas/AgeRestriction"
          },
          "isPrivate": {
            "type": "boolean",
            "examples": [false]
          },
          "currentRound": {
            "type": "integer",
            "examples": [0]
          },
          "players": {
            "type": "integer",
            "examples": [5]
          },
          "maxPlayers": {
            "type": "integer",
            "examples": [10]
          },
          "startedAt": {
            "type": ["string", "null"],
            "format": "date-time",
            "examples": ["2024-01-01T00:00:00Z"]
          },
          "package": {
            "$ref": "#/components/schemas/PackageItem"
          }
        }
      },
      "GameCreateData": {
        "type": "object",
        "properties": {
          "title": {
            "type": "string",
            "examples": ["Game Title"]
          },
          "packageId": {
            "type": "integer",
            "minimum": 0,
            "examples": [1]
          },
          "isPrivate": {
            "type": "boolean",
            "examples": [false]
          },
          "ageRestriction": {
            "$ref": "#/components/schemas/AgeRestriction"
          },
          "maxPlayers": {
            "type": "integer",
            "minimum": 2,
            "maximum": 15,
            "examples": [10]
          }
        }
      },
      "ShortUserInfo": {
        "type": "object",
        "properties": {
          "id": {
            "type": "integer",
            "examples": [1]
          },
          "username": {
            "type": "string",
            "examples": ["John"]
          }
        }
      },
      "PackageTag": {
        "type": "object",
        "properties": {
          "id": {
            "type": "integer",
            "examples": [15]
          },
          "tag": {
            "type": "string",
            "description": "A single tag for the package",
            "examples": ["anime"]
          }
        },
        "required": ["tag"],
        "description": "Individual tag object"
      },
      "GameEvent": {
        "type": "string",
        "enum": ["created", "changed", "deleted", "started"],
        "examples": ["created"]
      },
      "PaginatedPackages": {
        "type": "object",
        "properties": {
          "data": {
            "type": "array",
            "items": {
              "$ref": "#/components/schemas/PackageResponse"
            }
          },
          "pageInfo": { "$ref": "#/components/schemas/PageInfo" }
        }
      },
      "PackageResponse": {
        "type": "object",
        "properties": {
          "id": {
            "type": "integer",
            "examples": [1]
          },
          "title": {
            "type": "string",
            "examples": ["Package Title"]
          },
          "description": {
            "type": ["string", "null"],
            "examples": [
              "Package description, should be longer than title, probably"
            ]
          },
          "createdAt": {
            "type": "string",
            "format": "date-time",
            "examples": ["2024-01-01T00:00:00Z"]
          },
          "author": {
            "$ref": "#/components/schemas/ShortUserInfo"
          },
          "ageRestriction": {
            "$ref": "#/components/schemas/AgeRestriction",
            "description": "Package age restriction"
          },
          "language": {
            "type": ["string", "null"],
            "examples": ["en"]
          },
          "logo": {
            "oneOf": [
              { "$ref": "#/components/schemas/PackageLogoFileItem" },
              { "type": "null" }
            ],
            "description": "Logo file for the package"
          },
          "rounds": {
            "type": "array",
            "items": { "$ref": "#/components/schemas/PackageRound" },
            "description": "Rounds in the package"
          },
          "tags": {
            "type": ["array", "null"],
            "items": {
              "$ref": "#/components/schemas/PackageTag"
            },
            "description": "Tags for the package. Can be null or an array of tag objects",
            "examples": [
              [
                { "id": 18, "tag": "anime" },
                { "id": 19, "tag": "movie" },
                { "id": 20, "tag": "general" },
                { "id": 21, "tag": "games" }
              ],
              [
                { "id": 22, "tag": "trivia" },
                { "id": 23, "tag": "fun" }
              ],
              null
            ]
          }
        }
      },
      "PackageItem": {
        "type": "object",
        "properties": {
          "id": {
            "type": "integer",
            "examples": [1]
          },
          "title": {
            "type": "string",
            "examples": ["Package Title"]
          },
          "description": {
            "type": ["string", "null"],
            "examples": [
              "Package description, should be longer than title, probably"
            ]
          },
          "createdAt": {
            "type": "string",
            "format": "date-time",
            "examples": ["2024-01-01T00:00:00Z"]
          },
          "author": {
            "$ref": "#/components/schemas/ShortUserInfo"
          },
          "ageRestriction": {
            "$ref": "#/components/schemas/AgeRestriction",
            "description": "Package age restriction"
          },
          "language": {
            "type": ["string", "null"],
            "examples": ["en"]
          },
          "logo": {
            "oneOf": [
              { "$ref": "#/components/schemas/PackageLogoFileItem" },
              { "type": "null" }
            ],
            "description": "Logo file for the package"
          },
          "roundsCount": {
            "type": "integer",
            "examples": [5]
          },
          "questionsCount": {
            "type": "integer",
            "examples": [183]
          },
          "tags": {
            "type": "array",
            "items": {
              "type": "string",
              "examples": ["Anime", "General"]
            }
          }
        }
      },
      "PaginatedUsers": {
        "type": "object",
        "properties": {
          "data": {
            "type": "array",
            "items": {
              "$ref": "#/components/schemas/ResponseUser"
            }
          },
          "pageInfo": {
            "$ref": "#/components/schemas/PageInfo"
          }
        }
      },
      "PaginatedGames": {
        "type": "object",
        "properties": {
          "data": {
            "type": "array",
            "items": {
              "$ref": "#/components/schemas/GameListItem"
            }
          },
          "pageInfo": {
            "$ref": "#/components/schemas/PageInfo"
          }
        }
      },
      "OrderDirection": {
        "type": "string",
        "enum": ["asc", "desc"],
        "examples": ["asc"],
        "default": "desc"
      },
      "PaginationLimit": {
        "type": "integer",
        "examples": [10],
        "minimum": 1,
        "maximum": 50,
        "default": 10
      },
      "PaginationOffset": {
        "type": "integer",
        "examples": [0],
        "minimum": 0
      },
      "GamesSortBy": {
        "type": ["string", "null"],
        "enum": [
          "id",
          "title",
          "createdAt",
          "createdBy",
          "maxPlayers",
          "players",
          "startedAt"
        ],
        "examples": ["createdAt"],
        "default": "createdAt"
      },
      "UsersSortBy": {
        "type": ["string", "null"],
        "enum": ["id", "is_deleted", "created_at", "username", "email"],
        "examples": ["createdAt"],
        "default": "createdAt"
      },
      "PackagesSortBy": {
        "type": ["string", "null"],
        "enum": ["id", "title", "created_at", "author"],
        "examples": ["created_at"],
        "default": "created_at"
      },
      "PackageUploadResponse": {
        "type": "object",
        "properties": {
          "id": {
            "type": "integer",
            "examples": [1]
          },
          "uploadLinks": {
            "type": "object",
            "additionalProperties": {
              "type": "string"
            },
            "examples": [
              { "uniqueIdentifier": "https://example.com/upload/file.jpg" }
            ]
          }
        }
      },
      "FileLinkResponse": {
        "type": "object",
        "properties": {
          "url": {
            "type": "string",
            "examples": ["http://localhost:9000/file-get-link"]
          }
        }
      },
      "BadFilenameResponse": {
        "type": "object",
        "properties": {
          "error": {
            "type": "string",
            "examples": ["Bad filename"]
          }
        }
      },
      "FileUploadLinkResponse": {
        "type": "object",
        "properties": {
          "url": {
            "type": "string",
            "examples": ["http://localhost:9000/file-upload-link"]
          }
        }
      },
      "DeleteRequestResponse": {
        "type": "object",
        "properties": {
          "message": {
            "type": "string",
            "examples": ["Delete request sent"]
          }
        }
      },
      "PackageCorruptedResponse": {
        "type": "object",
        "properties": {
          "error": {
            "type": "string",
            "examples": ["Package is corrupted!"]
          }
        }
      },
      "BadRequestResponse": {
        "type": "object",
        "properties": {
          "error": {
            "type": "string",
            "examples": ["Bad request"]
          }
        }
      },
      "PackageNotFoundResponse": {
        "type": "object",
        "properties": {
          "error": {
            "type": "string",
            "examples": ["Package not found"]
          }
        }
      },
      "InvalidSessionResponse": {
        "type": "object",
        "properties": {
          "error": {
            "type": "string",
            "examples": ["Session invalid or expired"]
          }
        }
      },
      "UserNotFoundResponse": {
        "type": "object",
        "properties": {
          "error": {
            "type": "string",
            "examples": ["User not found"]
          }
        }
      },
      "PermissionDeniedResponse": {
        "type": "object",
        "properties": {
          "error": {
            "type": "string",
            "examples": ["You don't have permission to perform this action"]
          }
        }
      },
      "GeneralErrorResponse": {
        "type": "object",
        "properties": {
          "error": {
            "type": "string",
            "examples": ["Authentication is failed, please try again"]
          }
        }
      },
      "GameNotFoundResponse": {
        "type": "object",
        "properties": {
          "error": {
            "type": "string",
            "examples": ["Game not found"]
          }
        }
      },
      "GameEventSubscription": {
        "type": "object",
        "properties": {
          "event": {
            "$ref": "#/components/schemas/GameEvent"
          },
          "data": {
            "$ref": "#/components/schemas/GameListItem"
          }
        }
      },
      "AgeRestriction": {
        "type": "string",
        "enum": ["A18", "A16", "A12", "NONE"],
        "default": "NONE",
        "description": "Age restriction",
        "examples": ["A18"]
      },
      "PackageFileType": {
        "type": ["string", "null"],
        "enum": ["video", "audio", "image"],
        "description": "Type of media file for package-related files"
      },
      "QuestionType": {
        "type": "string",
        "enum": ["simple", "stake", "secret", "noRisk", "hidden", "choice"],
        "default": "simple",
        "description": "Type of question within a package"
      },
      "PackageQuestionTransferType": {
        "type": "string",
        "enum": ["any", "exceptCurrent"],
        "default": "any",
        "description": "Transfer type for secret questions",
        "examples": ["any"]
      },
      "FileInput": {
        "type": "object",
        "properties": {
          "md5": {
            "type": "string",
            "description": "MD5 hash of the file",
            "examples": ["d41d8cd98f00b204e9800998ecf8427e"]
          },
          "type": {
            "$ref": "#/components/schemas/PackageFileType"
          }
        },
        "required": ["md5", "type"],
        "description": "Basic file metadata for upload, used in place of full File model for input"
      },
      "FileItem": {
        "type": "object",
        "properties": {
          "id": {
            "type": ["integer", "null"],
            "examples": [727]
          },
          "md5": {
            "type": "string",
            "description": "MD5 hash of the file",
            "examples": ["d41d8cd98f00b204e9800998ecf8427e"]
          },
          "type": {
            "$ref": "#/components/schemas/PackageFileType"
          },
          "link": {
            "type": ["string", "null"],
            "description": "GET link for file",
            "examples": ["https://example.com/file123"]
          }
        },
        "required": ["md5"],
        "description": "Basic file metadata"
      },
      "PackageLogoFileInput": {
        "type": ["object", "null"],
        "properties": {
          "file": {
            "$ref": "#/components/schemas/FileInput"
          }
        },
        "description": "Logo file structure for package creation. Only images acceptable"
      },
      "PackageLogoFileItem": {
        "type": ["object", "null"],
        "properties": {
          "file": {
            "$ref": "#/components/schemas/FileItem"
          }
        },
        "required": ["file"],
        "description": "Logo file structure for package creation. Only images acceptable"
      },
      "PackageQuestionFile": {
        "type": "object",
        "properties": {
          "id": {
            "type": ["integer", "null"],
            "examples": [69]
          },
          "file": {
            "$ref": "#/components/schemas/FileItem"
          },
          "displayTime": {
            "type": "integer",
            "description": "Display duration in milliseconds",
            "default": 5000,
            "examples": [5000]
          }
        },
        "required": ["file", "displayTime"],
        "description": "Question media file structure for package creation"
      },
      "PackageAnswerFile": {
        "type": "object",
        "properties": {
          "id": {
            "type": ["integer", "null"],
            "examples": [1337]
          },
          "file": {
            "$ref": "#/components/schemas/FileItem"
          },
          "displayTime": {
            "type": "integer",
            "description": "Display duration in milliseconds",
            "default": 5000,
            "examples": [5000]
          }
        },
        "required": ["file", "displayTime"],
        "description": "Answer media file structure for package creation"
      },
      "PackageQuestion": {
        "type": "object",
        "properties": {
          "id": {
            "type": ["integer", "null"],
            "examples": [187]
          },
          "price": {
            "type": "integer",
            "description": "Point value of the question",
            "examples": [200, 400, 500]
          },
          "isHidden": {
            "type": ["boolean", "null"],
            "default": false,
            "description": "Whether the question is hidden",
            "examples": [false]
          },
          "text": {
            "type": ["string", "null"],
            "description": "Question text",
            "examples": ["Where is Kyiv located?"]
          },
          "answerHint": {
            "type": ["string", "null"],
            "description": "Hint for the answer",
            "examples": ["It's in Europe"]
          },
          "answerText": {
            "type": ["string", "null"],
            "description": "Correct answer text",
            "examples": ["In Ukraine"]
          },
          "answerDelay": {
            "type": ["integer", "null"],
            "description": "Delay in milliseconds before being able to answer, if applicable",
            "default": 4000,
            "examples": [7000]
          },
          "questionComment": {
            "type": ["string", "null"],
            "description": "Comment or note about the question",
            "examples": ["You have to say full country name"]
          },
          "questionFiles": {
            "type": ["array", "null"],
            "items": {
              "$ref": "#/components/schemas/PackageQuestionFile"
            },
            "description": "Media files for the question",
            "examples": [
              {
                "id": 727,
                "file": {
                  "md5": "b11d8c12300b204as800998ecf84266",
                  "type": "image"
                },
                "link": "https://example.com/file123",
                "displayTime": 3000
              },
              {
                "id": 999,
                "file": {
                  "md5": "c90d8c12300b204as182904ecf84266",
                  "type": "image"
                },
                "link": "https://example.com/file546",
                "displayTime": 3000
              }
            ]
          },
          "answerFiles": {
            "type": ["array", "null"],
            "items": {
              "$ref": "#/components/schemas/PackageAnswerFile"
            },
            "description": "Media files for the answer",
            "examples": [
              {
                "id": 1001,
                "file": {
                  "md5": "b12d8c12300b204as800998ecf84266",
                  "type": "image"
                },
                "link": "https://example.com/file1001",
                "displayTime": 5000
              }
            ]
          }
        },
        "required": ["price", "type"],
        "description": "Base properties for all question types"
      },
      "ChoiceQuestion": {
        "allOf": [
          { "$ref": "#/components/schemas/PackageQuestion" },
          {
            "type": "object",
            "properties": {
              "type": { "type": "string", "enum": ["choice"] },
              "subType": { "const": "simple" },
              "showDelay": {
                "type": "integer",
                "description": "Delay before showing options in milliseconds",
                "examples": [3000]
              },
              "answers": {
                "type": "array",
                "items": {
                  "type": "object",
                  "properties": {
                    "id": {
                      "type": ["integer", "null"],
                      "examples": [99]
                    },
                    "text": {
                      "type": ["string", "null"],
                      "description": "Text of the answer option"
                    },
                    "file": {
                      "oneOf": [
                        { "$ref": "#/components/schemas/FileItem" },
                        { "type": "null" }
                      ],
                      "description": "File associated with the answer option"
                    }
                  }
                },
                "minItems": 2,
                "maxItems": 8,
                "description": "Multiple choice options; minimum 2, maximum 8 answers",
                "examples": [
                  [
                    {
                      "text": "Option 1",
                      "file": null
                    },
                    {
                      "text": "Option 2",
                      "file": null
                    },
                    {
                      "text": "Option 3 with image",
                      "file": {
                        "id": 227,
                        "md5": "f99d8c12300b204as800998ecf90777",
                        "type": "image",
                        "link": "https://example.com/file123"
                      }
                    },
                    {
                      "text": "Option 4",
                      "file": null
                    }
                  ]
                ]
              }
            },
            "required": ["showDelay", "answers"],
            "description": "Choice question type"
          }
        ]
      },
      "SecretQuestion": {
        "allOf": [
          { "$ref": "#/components/schemas/PackageQuestion" },
          {
            "type": "object",
            "properties": {
              "type": { "type": "string", "enum": ["secret"] },
              "subType": {
                "type": "string",
                "enum": ["simple", "customPrice"],
                "description": "Subtype of the secret question. customPrice means player can choose cost of question",
                "examples": ["customPrice"]
              },
              "allowedPrices": {
                "type": ["array", "null"],
                "items": { "type": "integer" },
                "minItems": 2,
                "maxItems": 5,
                "examples": [
                  [200, 1000],
                  [100, 500, 1000]
                ],
                "description": "Allowed price options for customPrice subtype. Maximum 5 prices to choose"
              },
              "transferType": {
                "$ref": "#/components/schemas/PackageQuestionTransferType"
              }
            },
            "required": ["subType", "transferType"],
            "if": {
              "properties": { "subType": { "const": "customPrice" } }
            },
            "then": {
              "required": ["allowedPrices"]
            },
            "description": "Secret question type. allowedPrices required only if subType is customPrice"
          }
        ]
      },
      "NoRiskQuestion": {
        "allOf": [
          { "$ref": "#/components/schemas/PackageQuestion" },
          {
            "type": "object",
            "properties": {
              "type": { "type": "string", "enum": ["noRisk"] },
              "subType": {
                "type": "string",
                "enum": ["simple", "forEveryone"],
                "description": "Subtype of the no-risk question. forEveryone means everyone answers it, basically giving chances for everyone, instead of one player",
                "examples": ["forEveryone"]
              },
              "priceMultiplier": {
                "type": "number",
                "description": "Multiplier for question price nominal, so if price 200 with 2x multiplier it will give +400 and -0, depends if answer correct",
                "default": 1.5,
                "examples": [0.5, 1.25, 1.5, 2]
              }
            },
            "required": ["subType", "priceMultiplier"],
            "description": "No-risk question type"
          }
        ]
      },
      "SimpleQuestion": {
        "allOf": [
          { "$ref": "#/components/schemas/PackageQuestion" },
          {
            "type": "object",
            "properties": {
              "type": { "type": "string", "enum": ["simple"] }
            },
            "description": "Simple question type"
          }
        ]
      },
      "StakeQuestion": {
        "allOf": [
          { "$ref": "#/components/schemas/PackageQuestion" },
          {
            "type": "object",
            "properties": {
              "type": { "type": "string", "enum": ["stake"] },
              "subType": {
                "type": "string",
                "enum": ["simple", "forEveryone"],
                "description": "Subtype of the stake question. simple is basically auction. forEveryone means everyone place some amount of money and write answer",
                "default": "simple",
                "examples": ["simple"]
              },
              "maxPrice": {
                "type": ["integer", "null"],
                "description": "Maximum price for the stake question, most useful when type is forEveryone - Does not allow top players to go all-in and win. Typically maxPrice can be 2x or 3x of nominal price",
                "examples": [1000]
              }
            },
            "required": ["subType", "maxPrice"]
          }
        ]
      },
      "HiddenQuestion": {
        "allOf": [
          { "$ref": "#/components/schemas/PackageQuestion" },
          {
            "type": "object",
            "properties": {
              "type": { "type": "string", "enum": ["hidden"] }
            },
            "description": "Hidden question type"
          }
        ]
      },
      "PackageQuestionUnion": {
        "oneOf": [
          { "$ref": "#/components/schemas/SimpleQuestion" },
          { "$ref": "#/components/schemas/StakeQuestion" },
          { "$ref": "#/components/schemas/SecretQuestion" },
          { "$ref": "#/components/schemas/NoRiskQuestion" },
          { "$ref": "#/components/schemas/ChoiceQuestion" },
          { "$ref": "#/components/schemas/HiddenQuestion" }
        ],
        "discriminator": {
          "propertyName": "type",
          "mapping": {
            "simple": "#/components/schemas/SimpleQuestion",
            "stake": "#/components/schemas/StakeQuestion",
            "secret": "#/components/schemas/SecretQuestion",
            "noRisk": "#/components/schemas/NoRiskQuestion",
            "choice": "#/components/schemas/ChoiceQuestion",
            "hidden": "#/components/schemas/HiddenQuestion"
          }
        },
        "description": "Polymorphic question union for all question types"
      },
      "PackageTheme": {
        "type": "object",
        "properties": {
          "id": {
            "type": ["integer", "null"],
            "examples": [92]
          },
          "name": {
            "type": "string",
            "description": "Name of the theme",
            "examples": ["Opening", "Ending", "Science"]
          },
          "description": {
            "type": ["string", "null"],
            "description": "Description of the theme",
            "examples": [
              "In this theme you have to guess anime by it's opening song"
            ]
          },
          "questions": {
            "type": "array",
            "items": {
              "$ref": "#/components/schemas/PackageQuestionUnion"
            },
            "description": "Questions in the theme"
          }
        },
        "required": ["name", "questions"],
        "description": "Theme structure for package"
      },
      "PackageRound": {
        "type": "object",
        "properties": {
          "id": {
            "type": ["integer", "null"],
            "examples": [17]
          },
          "name": {
            "type": "string",
            "description": "Name of the round",
            "examples": ["Round 1 - Beginners round", "Round of music"]
          },
          "description": {
            "type": ["string", "null"],
            "description": "Description of the round",
            "examples": ["This round contains simple questions"]
          },
          "themes": {
            "type": "array",
            "items": { "$ref": "#/components/schemas/PackageTheme" },
            "description": "Themes in the round"
          }
        },
        "required": ["name", "themes"],
        "description": "Round structure for package"
      },
      "PackageCreateInputData": {
        "type": "object",
        "properties": {
          "title": {
            "type": "string",
            "description": "Title of the package",
            "examples": ["Trivia Night", "Anime pack 2025"]
          },
          "description": {
            "type": ["string", "null"],
            "description": "Description of the package",
            "examples": ["This is package description"]
          },
          "language": {
            "type": ["string", "null"],
            "description": "Language of the package",
            "examples": ["en", "ua"]
          },
          "ageRestriction": {
            "$ref": "#/components/schemas/AgeRestriction",
            "description": "Age restriction"
          },
          "logo": {
            "oneOf": [
              { "$ref": "#/components/schemas/PackageLogoFileInput" },
              { "type": "null" }
            ],
            "description": "Logo file for the package"
          },
          "tags": {
            "type": ["array", "null"],
            "items": {
              "$ref": "#/components/schemas/PackageTag"
            },
            "description": "Tags for the package. Can be null or an array of tag objects",
            "examples": [
              [
                { "id": 18, "tag": "anime" },
                { "id": 19, "tag": "movie" },
                { "id": 20, "tag": "general" },
                { "id": 21, "tag": "games" }
              ],
              [
                { "id": 22, "tag": "trivia" },
                { "id": 23, "tag": "fun" }
              ],
              null
            ]
          },
          "rounds": {
            "type": "array",
            "items": { "$ref": "#/components/schemas/PackageRound" },
            "description": "Rounds in the package"
          }
        },
        "required": ["title", "rounds"],
        "description": "Input for creating a new package; author is set via authentication"
      },
      "InputSocketIOAuth": {
        "type": "object",
        "properties": {
          "socketId": {
            "type": "string",
            "examples": ["Q04nceF-7noEw52hAAAD"]
          }
        }
      },
      "InputSocketIOChatMessage": {
        "type": "object",
        "properties": {
          "message": {
            "type": "string",
            "examples": ["Hello guys!"],
            "maxLength": 255
          }
        }
      },
      "PlayerRole": {
        "type": "string",
        "enum": ["showman", "player", "spectator"]
      },
      "RestrictionsEventData": {
        "type": "object",
        "properties": {
          "muted": {
            "type": "boolean",
            "examples": [false],
            "description": "If true - player muted in in-game chat"
          },
          "restricted": {
            "type": "boolean",
            "examples": [false],
            "description": "Restricted players can only join as spectators"
          }
        }
      },
      "PlayerMeta": {
        "type": "object",
        "properties": {
          "id": {
            "type": "number",
            "examples": [200]
          },
          "username": {
            "type": "string",
            "examples": ["Asion001"]
          },
          "avatar": {
            "type": ["string", "null"],
            "examples": ["https://example.image.com", null]
          }
        }
      },
      "PlayerData": {
        "type": "object",
        "description": "Player DTO. This is also sent to everyone when player joins game",
        "properties": {
          "meta": {
            "$ref": "#/components/schemas/PlayerMeta"
          },
          "role": {
            "$ref": "#/components/schemas/PlayerRole"
          },
          "restrictions": {
            "$ref": "#/components/schemas/RestrictionsEventData"
          },
          "balance": {
            "type": "number",
            "examples": [200, 500, 1250]
          },
          "slot": {
            "type": ["number", "null"],
            "examples": [0, 1, 2, null],
            "description": "Slot null has only showman and spectators"
          }
        }
      },
      "SocketIOGameJoinInput": {
        "type": "object",
        "properties": {
          "gameId": {
            "type": "string",
            "examples": ["Q31X"]
          },
          "role": {
            "type": "string",
            "enum": ["showman", "player", "spectator"],
            "examples": ["player"]
<<<<<<< HEAD
          }
        }
      },
      "IOGameChatMessage": {
        "type": "object",
        "properties": {
          "user": {
            "type": "integer",
            "examples": [13, 31]
          },
          "username": {
            "type": "string",
            "examples": ["BustaRhymes"]
          },
          "timestamp": {
            "type": "integer"
          },
          "message": {
            "type": "string",
            "examples": ["Whats up?", ":)"]
=======
>>>>>>> c86c52c7
          }
        }
      },
      "SocketIOGameLeaveEventPayload": {
        "type": "object",
        "properties": {
          "user": {
            "type": "number",
            "examples": [5],
            "description": "Emitted to everyone in game, including sender. ID of the user who left the game"
          }
        }
      },
      "SocketIOChatMessageEventPayload": {
        "type": "object",
        "description": "Emitted to everyone in game, including sender. Data that sent to all players in room on chat message",
        "properties": {
          "message": {
            "type": "object",
            "properties": {
              "message": {
                "type": "string",
                "examples": ["Hello guys!"],
                "maxLength": 255
              }
            }
          },
          "user": {
            "type": "number",
            "examples": [5],
            "description": "ID of the user who sent the message"
          },
          "timestamp": {
            "type": "string",
            "format": "date-time",
            "examples": ["2024-01-01T00:00:00Z"]
          }
        }
      },
      "SocketIOGameJoinEventPayload": {
        "type": "object",
        "description": "This data sent to player when he joins game",
        "properties": {
          "players": {
            "type": "array",
            "items": {
              "$ref": "#/components/schemas/PlayerData"
            },
            "description": "Players in the game"
          },
          "gameState": {
            "description": "!!! Work in progress, will be changed with actual game state component",
            "$ref": "#/components/schemas/GameListItem"
          }
        }
      },
      "SocketIOEvents": {
        "type": "string",
        "enum": ["error", "disconnect", "connection", "games", "chat-message"],
        "examples": ["error"]
      },
      "SocketIOGameEvents": {
        "type": "string",
        "enum": ["join", "user-leave", "game-data"],
        "examples": ["join"]
      }
    }
  }
}<|MERGE_RESOLUTION|>--- conflicted
+++ resolved
@@ -2060,29 +2060,6 @@
             "type": "string",
             "enum": ["showman", "player", "spectator"],
             "examples": ["player"]
-<<<<<<< HEAD
-          }
-        }
-      },
-      "IOGameChatMessage": {
-        "type": "object",
-        "properties": {
-          "user": {
-            "type": "integer",
-            "examples": [13, 31]
-          },
-          "username": {
-            "type": "string",
-            "examples": ["BustaRhymes"]
-          },
-          "timestamp": {
-            "type": "integer"
-          },
-          "message": {
-            "type": "string",
-            "examples": ["Whats up?", ":)"]
-=======
->>>>>>> c86c52c7
           }
         }
       },
