// dart format width=80
// GENERATED CODE - DO NOT MODIFY BY HAND

// **************************************************************************
// AutoRouterGenerator
// **************************************************************************

// ignore_for_file: type=lint
// coverage:ignore-file

// ignore_for_file: no_leading_underscores_for_library_prefixes
import 'package:auto_route/auto_route.dart' as _i8;
import 'package:openquester/src/features/clicker/clicker_page.dart'
    deferred as _i1;
import 'package:openquester/src/features/home/home.dart' deferred as _i2;
import 'package:openquester/src/features/home_tabs/home_tabs.dart'
    deferred as _i3;
import 'package:openquester/src/features/package_upload/view/package_upload_screen.dart'
    deferred as _i4;
import 'package:openquester/src/features/packages/view/packages_list.dart'
    deferred as _i5;
import 'package:openquester/src/features/profile/view/profile_page.dart'
    deferred as _i6;
import 'package:openquester/src/features/test/test_screen.dart' deferred as _i7;

/// generated route for
/// [_i1.ClickerPage]
<<<<<<< HEAD
class ClickerRoute extends _i8.PageRouteInfo<void> {
  const ClickerRoute({List<_i8.PageRouteInfo>? children})
      : super(
          ClickerRoute.name,
          initialChildren: children,
        );
=======
class ClickerRoute extends _i7.PageRouteInfo<void> {
  const ClickerRoute({List<_i7.PageRouteInfo>? children})
    : super(ClickerRoute.name, initialChildren: children);
>>>>>>> 0f58f404

  static const String name = 'ClickerRoute';

  static _i8.PageInfo page = _i8.PageInfo(
    name,
    builder: (data) {
<<<<<<< HEAD
      return _i8.DeferredWidget(
        _i1.loadLibrary,
        () => _i1.ClickerPage(),
      );
=======
      return _i7.DeferredWidget(_i1.loadLibrary, () => _i1.ClickerPage());
>>>>>>> 0f58f404
    },
  );
}

/// generated route for
/// [_i2.HomeScreen]
<<<<<<< HEAD
class HomeRoute extends _i8.PageRouteInfo<void> {
  const HomeRoute({List<_i8.PageRouteInfo>? children})
      : super(
          HomeRoute.name,
          initialChildren: children,
        );
=======
class HomeRoute extends _i7.PageRouteInfo<void> {
  const HomeRoute({List<_i7.PageRouteInfo>? children})
    : super(HomeRoute.name, initialChildren: children);
>>>>>>> 0f58f404

  static const String name = 'HomeRoute';

  static _i8.PageInfo page = _i8.PageInfo(
    name,
    builder: (data) {
<<<<<<< HEAD
      return _i8.DeferredWidget(
        _i2.loadLibrary,
        () => _i2.HomeScreen(),
      );
=======
      return _i7.DeferredWidget(_i2.loadLibrary, () => _i2.HomeScreen());
>>>>>>> 0f58f404
    },
  );
}

/// generated route for
/// [_i3.HomeTabsScreen]
<<<<<<< HEAD
class HomeTabsRoute extends _i8.PageRouteInfo<void> {
  const HomeTabsRoute({List<_i8.PageRouteInfo>? children})
      : super(
          HomeTabsRoute.name,
          initialChildren: children,
        );
=======
class HomeTabsRoute extends _i7.PageRouteInfo<void> {
  const HomeTabsRoute({List<_i7.PageRouteInfo>? children})
    : super(HomeTabsRoute.name, initialChildren: children);
>>>>>>> 0f58f404

  static const String name = 'HomeTabsRoute';

  static _i8.PageInfo page = _i8.PageInfo(
    name,
    builder: (data) {
<<<<<<< HEAD
      return _i8.DeferredWidget(
        _i3.loadLibrary,
        () => _i3.HomeTabsScreen(),
      );
=======
      return _i7.DeferredWidget(_i3.loadLibrary, () => _i3.HomeTabsScreen());
>>>>>>> 0f58f404
    },
  );
}

/// generated route for
<<<<<<< HEAD
/// [_i4.PackageUploadScreen]
class PackageUploadRoute extends _i8.PageRouteInfo<void> {
  const PackageUploadRoute({List<_i8.PageRouteInfo>? children})
      : super(
          PackageUploadRoute.name,
          initialChildren: children,
        );

  static const String name = 'PackageUploadRoute';

  static _i8.PageInfo page = _i8.PageInfo(
    name,
    builder: (data) {
      return _i8.DeferredWidget(
        _i4.loadLibrary,
        () => _i4.PackageUploadScreen(),
      );
    },
  );
}

/// generated route for
/// [_i5.PackagesListScreen]
class PackagesListRoute extends _i8.PageRouteInfo<void> {
  const PackagesListRoute({List<_i8.PageRouteInfo>? children})
      : super(
          PackagesListRoute.name,
          initialChildren: children,
        );
=======
/// [_i4.PackagesListScreen]
class PackagesListRoute extends _i7.PageRouteInfo<void> {
  const PackagesListRoute({List<_i7.PageRouteInfo>? children})
    : super(PackagesListRoute.name, initialChildren: children);
>>>>>>> 0f58f404

  static const String name = 'PackagesListRoute';

  static _i8.PageInfo page = _i8.PageInfo(
    name,
    builder: (data) {
      return _i8.DeferredWidget(
        _i5.loadLibrary,
        () => _i5.PackagesListScreen(),
      );
    },
  );
}

/// generated route for
<<<<<<< HEAD
/// [_i6.ProfilePage]
class ProfileRoute extends _i8.PageRouteInfo<void> {
  const ProfileRoute({List<_i8.PageRouteInfo>? children})
      : super(
          ProfileRoute.name,
          initialChildren: children,
        );
=======
/// [_i5.ProfilePage]
class ProfileRoute extends _i7.PageRouteInfo<void> {
  const ProfileRoute({List<_i7.PageRouteInfo>? children})
    : super(ProfileRoute.name, initialChildren: children);
>>>>>>> 0f58f404

  static const String name = 'ProfileRoute';

  static _i8.PageInfo page = _i8.PageInfo(
    name,
    builder: (data) {
<<<<<<< HEAD
      return _i8.DeferredWidget(
        _i6.loadLibrary,
        () => _i6.ProfilePage(),
      );
=======
      return _i7.DeferredWidget(_i5.loadLibrary, () => _i5.ProfilePage());
>>>>>>> 0f58f404
    },
  );
}

/// generated route for
<<<<<<< HEAD
/// [_i7.TestScreen]
class TestScreenRoute extends _i8.PageRouteInfo<void> {
  const TestScreenRoute({List<_i8.PageRouteInfo>? children})
      : super(
          TestScreenRoute.name,
          initialChildren: children,
        );
=======
/// [_i6.TestScreen]
class TestScreenRoute extends _i7.PageRouteInfo<void> {
  const TestScreenRoute({List<_i7.PageRouteInfo>? children})
    : super(TestScreenRoute.name, initialChildren: children);
>>>>>>> 0f58f404

  static const String name = 'TestScreenRoute';

  static _i8.PageInfo page = _i8.PageInfo(
    name,
    builder: (data) {
<<<<<<< HEAD
      return _i8.DeferredWidget(
        _i7.loadLibrary,
        () => _i7.TestScreen(),
      );
=======
      return _i7.DeferredWidget(_i6.loadLibrary, () => _i6.TestScreen());
>>>>>>> 0f58f404
    },
  );
}<|MERGE_RESOLUTION|>--- conflicted
+++ resolved
@@ -25,109 +25,57 @@
 
 /// generated route for
 /// [_i1.ClickerPage]
-<<<<<<< HEAD
 class ClickerRoute extends _i8.PageRouteInfo<void> {
   const ClickerRoute({List<_i8.PageRouteInfo>? children})
-      : super(
-          ClickerRoute.name,
-          initialChildren: children,
-        );
-=======
-class ClickerRoute extends _i7.PageRouteInfo<void> {
-  const ClickerRoute({List<_i7.PageRouteInfo>? children})
     : super(ClickerRoute.name, initialChildren: children);
->>>>>>> 0f58f404
 
   static const String name = 'ClickerRoute';
 
   static _i8.PageInfo page = _i8.PageInfo(
     name,
     builder: (data) {
-<<<<<<< HEAD
-      return _i8.DeferredWidget(
-        _i1.loadLibrary,
-        () => _i1.ClickerPage(),
-      );
-=======
-      return _i7.DeferredWidget(_i1.loadLibrary, () => _i1.ClickerPage());
->>>>>>> 0f58f404
+      return _i8.DeferredWidget(_i1.loadLibrary, () => _i1.ClickerPage());
     },
   );
 }
 
 /// generated route for
 /// [_i2.HomeScreen]
-<<<<<<< HEAD
 class HomeRoute extends _i8.PageRouteInfo<void> {
   const HomeRoute({List<_i8.PageRouteInfo>? children})
-      : super(
-          HomeRoute.name,
-          initialChildren: children,
-        );
-=======
-class HomeRoute extends _i7.PageRouteInfo<void> {
-  const HomeRoute({List<_i7.PageRouteInfo>? children})
     : super(HomeRoute.name, initialChildren: children);
->>>>>>> 0f58f404
 
   static const String name = 'HomeRoute';
 
   static _i8.PageInfo page = _i8.PageInfo(
     name,
     builder: (data) {
-<<<<<<< HEAD
-      return _i8.DeferredWidget(
-        _i2.loadLibrary,
-        () => _i2.HomeScreen(),
-      );
-=======
-      return _i7.DeferredWidget(_i2.loadLibrary, () => _i2.HomeScreen());
->>>>>>> 0f58f404
+      return _i8.DeferredWidget(_i2.loadLibrary, () => _i2.HomeScreen());
     },
   );
 }
 
 /// generated route for
 /// [_i3.HomeTabsScreen]
-<<<<<<< HEAD
 class HomeTabsRoute extends _i8.PageRouteInfo<void> {
   const HomeTabsRoute({List<_i8.PageRouteInfo>? children})
-      : super(
-          HomeTabsRoute.name,
-          initialChildren: children,
-        );
-=======
-class HomeTabsRoute extends _i7.PageRouteInfo<void> {
-  const HomeTabsRoute({List<_i7.PageRouteInfo>? children})
     : super(HomeTabsRoute.name, initialChildren: children);
->>>>>>> 0f58f404
 
   static const String name = 'HomeTabsRoute';
 
   static _i8.PageInfo page = _i8.PageInfo(
     name,
     builder: (data) {
-<<<<<<< HEAD
-      return _i8.DeferredWidget(
-        _i3.loadLibrary,
-        () => _i3.HomeTabsScreen(),
-      );
-=======
-      return _i7.DeferredWidget(_i3.loadLibrary, () => _i3.HomeTabsScreen());
->>>>>>> 0f58f404
+      return _i8.DeferredWidget(_i3.loadLibrary, () => _i3.HomeTabsScreen());
     },
   );
 }
 
 /// generated route for
-<<<<<<< HEAD
 /// [_i4.PackageUploadScreen]
 class PackageUploadRoute extends _i8.PageRouteInfo<void> {
   const PackageUploadRoute({List<_i8.PageRouteInfo>? children})
-      : super(
-          PackageUploadRoute.name,
-          initialChildren: children,
-        );
+    : super(PackageUploadRoute.name, initialChildren: children);
 
   static const String name = 'PackageUploadRoute';
 
@@ -146,16 +94,7 @@
 /// [_i5.PackagesListScreen]
 class PackagesListRoute extends _i8.PageRouteInfo<void> {
   const PackagesListRoute({List<_i8.PageRouteInfo>? children})
-      : super(
-          PackagesListRoute.name,
-          initialChildren: children,
-        );
-=======
-/// [_i4.PackagesListScreen]
-class PackagesListRoute extends _i7.PageRouteInfo<void> {
-  const PackagesListRoute({List<_i7.PageRouteInfo>? children})
     : super(PackagesListRoute.name, initialChildren: children);
->>>>>>> 0f58f404
 
   static const String name = 'PackagesListRoute';
 
@@ -171,67 +110,33 @@
 }
 
 /// generated route for
-<<<<<<< HEAD
 /// [_i6.ProfilePage]
 class ProfileRoute extends _i8.PageRouteInfo<void> {
   const ProfileRoute({List<_i8.PageRouteInfo>? children})
-      : super(
-          ProfileRoute.name,
-          initialChildren: children,
-        );
-=======
-/// [_i5.ProfilePage]
-class ProfileRoute extends _i7.PageRouteInfo<void> {
-  const ProfileRoute({List<_i7.PageRouteInfo>? children})
     : super(ProfileRoute.name, initialChildren: children);
->>>>>>> 0f58f404
 
   static const String name = 'ProfileRoute';
 
   static _i8.PageInfo page = _i8.PageInfo(
     name,
     builder: (data) {
-<<<<<<< HEAD
-      return _i8.DeferredWidget(
-        _i6.loadLibrary,
-        () => _i6.ProfilePage(),
-      );
-=======
-      return _i7.DeferredWidget(_i5.loadLibrary, () => _i5.ProfilePage());
->>>>>>> 0f58f404
+      return _i8.DeferredWidget(_i6.loadLibrary, () => _i6.ProfilePage());
     },
   );
 }
 
 /// generated route for
-<<<<<<< HEAD
 /// [_i7.TestScreen]
 class TestScreenRoute extends _i8.PageRouteInfo<void> {
   const TestScreenRoute({List<_i8.PageRouteInfo>? children})
-      : super(
-          TestScreenRoute.name,
-          initialChildren: children,
-        );
-=======
-/// [_i6.TestScreen]
-class TestScreenRoute extends _i7.PageRouteInfo<void> {
-  const TestScreenRoute({List<_i7.PageRouteInfo>? children})
     : super(TestScreenRoute.name, initialChildren: children);
->>>>>>> 0f58f404
 
   static const String name = 'TestScreenRoute';
 
   static _i8.PageInfo page = _i8.PageInfo(
     name,
     builder: (data) {
-<<<<<<< HEAD
-      return _i8.DeferredWidget(
-        _i7.loadLibrary,
-        () => _i7.TestScreen(),
-      );
-=======
-      return _i7.DeferredWidget(_i6.loadLibrary, () => _i6.TestScreen());
->>>>>>> 0f58f404
+      return _i8.DeferredWidget(_i7.loadLibrary, () => _i7.TestScreen());
     },
   );
 }