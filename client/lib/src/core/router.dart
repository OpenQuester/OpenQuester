import 'package:openquester/common_imports.dart';

@AutoRouterConfig(deferredLoading: true)
@singleton
class AppRouter extends RootStackRouter {
  @override
  List<AutoRoute> get routes => [
<<<<<<< HEAD
        AutoRoute(
          page: HomeTabsRoute.page,
          initial: true,
          children: homeTabs,
        ),
        AutoRoute(
          page: ClickerRoute.page,
          path: '/clicker',
          fullscreenDialog: true,
        ),
        AutoRoute(
          page: ProfileRoute.page,
          path: '/profile',
          fullscreenDialog: true,
        ),
        AutoRoute(
          page: TestScreenRoute.page,
          path: '/test',
          fullscreenDialog: true,
        ),
        AutoRoute(
          page: PackageUploadRoute.page,
          path: '/upload-package',
          fullscreenDialog: true,
        ),
      ];
=======
    AutoRoute(page: HomeTabsRoute.page, initial: true, children: homeTabs),
    AutoRoute(
      page: ClickerRoute.page,
      path: '/clicker',
      fullscreenDialog: true,
    ),
    AutoRoute(
      page: ProfileRoute.page,
      path: '/profile',
      fullscreenDialog: true,
    ),
    AutoRoute(
      page: TestScreenRoute.page,
      path: '/test',
      fullscreenDialog: true,
    ),
  ];
>>>>>>> 0f58f404

  List<AutoRoute> get homeTabs => [
    AutoRoute(page: HomeRoute.page, path: 'home'),
    AutoRoute(page: PackagesListRoute.page, path: 'packages'),
  ];

  static AppRouter get I => getIt<AppRouter>();
}<|MERGE_RESOLUTION|>--- conflicted
+++ resolved
@@ -5,34 +5,6 @@
 class AppRouter extends RootStackRouter {
   @override
   List<AutoRoute> get routes => [
-<<<<<<< HEAD
-        AutoRoute(
-          page: HomeTabsRoute.page,
-          initial: true,
-          children: homeTabs,
-        ),
-        AutoRoute(
-          page: ClickerRoute.page,
-          path: '/clicker',
-          fullscreenDialog: true,
-        ),
-        AutoRoute(
-          page: ProfileRoute.page,
-          path: '/profile',
-          fullscreenDialog: true,
-        ),
-        AutoRoute(
-          page: TestScreenRoute.page,
-          path: '/test',
-          fullscreenDialog: true,
-        ),
-        AutoRoute(
-          page: PackageUploadRoute.page,
-          path: '/upload-package',
-          fullscreenDialog: true,
-        ),
-      ];
-=======
     AutoRoute(page: HomeTabsRoute.page, initial: true, children: homeTabs),
     AutoRoute(
       page: ClickerRoute.page,
@@ -49,8 +21,12 @@
       path: '/test',
       fullscreenDialog: true,
     ),
+    AutoRoute(
+      page: PackageUploadRoute.page,
+      path: '/upload-package',
+      fullscreenDialog: true,
+    ),
   ];
->>>>>>> 0f58f404
 
   List<AutoRoute> get homeTabs => [
     AutoRoute(page: HomeRoute.page, path: 'home'),
