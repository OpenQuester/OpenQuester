import 'package:flutter/material.dart';
import 'package:flutter_chat_core/flutter_chat_core.dart';
import 'package:openquester/common_imports.dart';
import 'package:socket_io_client/socket_io_client.dart' show Socket;

extension DurationX on Duration {
  String f({bool withSeconds = false}) {
    final out = <String>[];

    if (inHours > 0) {
      out.add([inHours, LocaleKeys.duration_h.tr()].join());
    }

    final minutes = inMinutes - inHours * 60;
    if (minutes > 0) {
      out.add([minutes, LocaleKeys.duration_m.tr()].join());
    }

    final seconds = inSeconds - inMinutes * 60;
    if (withSeconds && seconds > 0) {
      out.add([seconds, LocaleKeys.duration_s.tr()].join());
    }

    return out.join(' ');
  }
}

extension IPackageItemAgeRestrictionX on AgeRestriction {
  (String, Color)? format(BuildContext context) {
    final colors = Theme.of(context).extension<ExtraColors>()!;
    return {
      AgeRestriction.a12: ('12+', colors.success!),
      AgeRestriction.a16: ('16+', colors.warning!),
      AgeRestriction.a18: ('18+', context.theme.colorScheme.error),
    }[this];
  }
}

extension SocketX on Socket {
  void reconnect() {
    disconnect();
    connect();
  }
}

extension AgeRestrictionX on AgeRestriction {
  String f() {
    return switch (this) {
      AgeRestriction.a18 => '18+',
      AgeRestriction.a16 => '16+',
      AgeRestriction.a12 => '12+',
      _ => LocaleKeys.none.tr(),
    };
  }
}

extension PackageX on OqPackage {
  List<PackageRound> sortedRounds() {
    return rounds.sortedByCompare((e) => e.order, (a, b) => a.compareTo(b));
  }
}

extension PackageRoundX on PackageRound {
  List<PackageTheme> sortedThemes() {
    return themes.sortedByCompare((e) => e.order, (a, b) => a.compareTo(b));
  }
}

extension SocketIoGameStateThemeDataX on SocketIoGameStateThemeData {
  List<SocketIoGameStateQuestionData> sortedQuestions() {
    return questions.sortedByCompare((e) => e.order, (a, b) => a.compareTo(b));
  }
}

extension SocketIoGameStateRoundDataX on SocketIoGameStateRoundData {
  List<SocketIoGameStateThemeData> sortedThemes() {
    return themes.sortedByCompare((e) => e.order, (a, b) => a.compareTo(b));
  }

  SocketIoGameStateRoundData changeQuestion({
    required int? id,
    required SocketIoGameStateQuestionData Function(
      SocketIoGameStateQuestionData value,
    )
    onChange,
  }) {
    if (id == null) return this;

    final themes = List<SocketIoGameStateThemeData>.from(this.themes);
    for (var i = 0; i < themes.length; i++) {
      final theme = themes[i];
      final questions = List<SocketIoGameStateQuestionData>.from(
        theme.questions,
      );
      final questionIndex = questions.indexWhere((e) => e.id == id);
      if (questionIndex < 0) continue;
      questions[questionIndex] = onChange(questions[questionIndex]);
      themes[i] = themes[i].copyWith(questions: questions);
    }

    return copyWith(themes: themes);
  }
}

extension SocketIoGameJoinEventPayloadX on SocketIoGameJoinEventPayload {
  PlayerData get me => players.getById(ProfileController.getUser()!.id)!;
  bool get imShowman => me.isShowman;
  bool get imSpectator => me.isSpectator;

  SocketIoGameJoinEventPayload changePlayer({
    required int? id,
    required PlayerData? Function(PlayerData value) onChange,
  }) {
    if (id == null) return this;

    final players = List<PlayerData>.from(this.players);
    final playerIndex = players.indexWhere((e) => e.meta.id == id);

    if (playerIndex < 0) return this;
    final newPlayer = onChange(players[playerIndex]);

    if (newPlayer != null) {
      players[playerIndex] = newPlayer;
    } else {
      players.removeAt(playerIndex);
    }

    return copyWith(players: players);
  }

  bool get gameStarted => gameState.currentRound != null;
}

extension SocketIoChatMessageEventPayloadX on SocketIoChatMessageEventPayload {
  TextMessage toChatMessage() {
    return TextMessage(
      id: uuid,
      text: message,
      createdAt: timestamp,
      authorId: user.toString(),
    );
  }
}

extension PlayersX on List<PlayerData> {
  PlayerData? getById(int? id) {
    if (id == null) return null;
    return firstWhereOrNull((e) => e.meta.id == id);
  }
}

extension OqPackageX on OqPackage {
  PackageListItem toListItem() {
    return PackageListItem(
      id: id,
      title: title,
      description: description,
      createdAt: createdAt,
      author: author,
      ageRestriction: ageRestriction,
      language: language,
      tags: tags,
      logo: logo,
    );
  }
}

<<<<<<< HEAD
extension PlayerDataX on PlayerData? {
  bool get isActive => this?.status == PlayerDataStatus.inGame;
  bool get isShowman => this?.role == PlayerRole.showman;
  bool get isPlayer => this?.role == PlayerRole.player;
  bool get isSpectator => this?.role == PlayerRole.spectator;
=======
extension UserX on ResponseUser? {
  bool havePermission(PermissionName permissionName) =>
      this != null &&
      this!.permissions.any(
        (permission) => permission.name == permissionName,
      );
}

extension DateTimeX on DateTime {
  /// Convert DateTime to a relative time string (e.g., "5 minutes ago")
  String toRelativeString() {
    final now = DateTime.now();
    final difference = now.difference(this);

    if (difference.inSeconds < 60) {
      return LocaleKeys.just_now.tr();
    } else if (difference.inMinutes < 60) {
      return LocaleKeys.minutes_ago.tr(args: [difference.inMinutes.toString()]);
    } else if (difference.inHours < 24) {
      return LocaleKeys.hours_ago.tr(args: [difference.inHours.toString()]);
    } else {
      return LocaleKeys.days_ago.tr(args: [difference.inDays.toString()]);
    }
  }
>>>>>>> e03e490b
}<|MERGE_RESOLUTION|>--- conflicted
+++ resolved
@@ -165,13 +165,6 @@
   }
 }
 
-<<<<<<< HEAD
-extension PlayerDataX on PlayerData? {
-  bool get isActive => this?.status == PlayerDataStatus.inGame;
-  bool get isShowman => this?.role == PlayerRole.showman;
-  bool get isPlayer => this?.role == PlayerRole.player;
-  bool get isSpectator => this?.role == PlayerRole.spectator;
-=======
 extension UserX on ResponseUser? {
   bool havePermission(PermissionName permissionName) =>
       this != null &&
@@ -196,5 +189,11 @@
       return LocaleKeys.days_ago.tr(args: [difference.inDays.toString()]);
     }
   }
->>>>>>> e03e490b
+}
+
+extension PlayerDataX on PlayerData? {
+  bool get isActive => this?.status == PlayerDataStatus.inGame;
+  bool get isShowman => this?.role == PlayerRole.showman;
+  bool get isPlayer => this?.role == PlayerRole.player;
+  bool get isSpectator => this?.role == PlayerRole.spectator;
 }