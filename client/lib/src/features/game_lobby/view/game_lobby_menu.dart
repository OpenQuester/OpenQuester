import 'dart:async';

import 'package:flutter/material.dart';
import 'package:flutter/services.dart';
import 'package:openquester/common_imports.dart';

class GameLobbyMenu extends WatchingWidget {
  const GameLobbyMenu({super.key});

  @override
  Widget build(BuildContext context) {
    final controller = getIt<GameLobbyController>();
    final gameData = watchValue((GameLobbyController e) => e.gameData);
    final me = gameData?.me;
    final pauseState = gameData?.gameState.isPaused ?? false;
<<<<<<< HEAD
=======
    final imShowman = me?.role == PlayerRole.showman;
    final lobbyEditorMode = watchValue(
      (GameLobbyController e) => e.lobbyEditorMode,
    );
>>>>>>> e03e490b

    return PopupMenuButton(
      itemBuilder: (BuildContext context) => [
        const PopupMenuItem<void>(child: _VolumeSlider()),
        PopupMenuItem<void>(
          child: Text(LocaleKeys.copy_game_link.tr()),
          onTap: () async {
            final gameId = getIt<GameLobbyController>().gameId;
            if (gameId == null) return;
            final link = Env.clientAppUrl.replace(path: '/games/$gameId');
            await Clipboard.setData(ClipboardData(text: link.toString()));
          },
        ),
        if (!lobbyEditorMode)
          PopupMenuItem<void>(
            child: Text(
              LocaleKeys.game_lobby_editor_open_player_editor.tr(),
            ),
            onTap: () => controller.lobbyEditorMode.value = true,
          ),
<<<<<<< HEAD
          onTap: () {
            controller.lobbyEditorMode.value =
                !controller.lobbyEditorMode.value;
          },
        ),
        if (me.isShowman) ...[
=======
        if (imShowman) ...[
>>>>>>> e03e490b
          PopupMenuItem<void>(
            child: Text(
              pauseState ? LocaleKeys.resume_game.tr() : LocaleKeys.pause.tr(),
            ),
            onTap: () =>
                getIt<GameLobbyController>().setPause(pauseState: !pauseState),
          ),
          PopupMenuItem<void>(
            child: Text(LocaleKeys.question_skip_round.tr()),
            onTap: () async {
              final result = await ConfirmDialog(
                title: LocaleKeys.question_sure_skip_round.tr(),
              ).show(context);
              if (!result) return;
              getIt<GameLobbyController>().skipRound();
            },
          ),
          PopupMenuItem<void>(
            child: Text(LocaleKeys.delete_lobby.tr()),
            onTap: () async {
              final result = await ConfirmDialog(
                title: LocaleKeys.delete_lobby_confirmation.tr(),
              ).show(context);
              if (!result) return;
              await getIt<GamesListController>().deleteLobby(
                getIt<GameLobbyController>().gameListData.value!.id,
              );
            },
          ),
        ],
      ],
      icon: const Icon(Icons.more_vert),
    );
  }
}

class _VolumeSlider extends StatefulWidget {
  const _VolumeSlider();

  @override
  State<_VolumeSlider> createState() => _VolumeSliderState();
}

class _VolumeSliderState extends State<_VolumeSlider> {
  late double volume;

  @override
  void initState() {
    volume = getIt<GameQuestionController>().volume.value;
    super.initState();
  }

  @override
  Widget build(BuildContext context) {
    return Column(
      crossAxisAlignment: CrossAxisAlignment.start,
      children: [
        Text(LocaleKeys.volume.tr()),
        Slider(
          value: volume,
          onChanged: (value) {
            final volume = double.parse(
              value.clamp(0, 1).toStringAsExponential(2),
            );
            if (this.volume == volume) return;
            this.volume = volume;
            setState(() {});
            unawaited(getIt<GameQuestionController>().onChangeVolume(volume));
          },
        ),
      ],
    );
  }
}<|MERGE_RESOLUTION|>--- conflicted
+++ resolved
@@ -13,13 +13,9 @@
     final gameData = watchValue((GameLobbyController e) => e.gameData);
     final me = gameData?.me;
     final pauseState = gameData?.gameState.isPaused ?? false;
-<<<<<<< HEAD
-=======
-    final imShowman = me?.role == PlayerRole.showman;
     final lobbyEditorMode = watchValue(
       (GameLobbyController e) => e.lobbyEditorMode,
     );
->>>>>>> e03e490b
 
     return PopupMenuButton(
       itemBuilder: (BuildContext context) => [
@@ -40,16 +36,7 @@
             ),
             onTap: () => controller.lobbyEditorMode.value = true,
           ),
-<<<<<<< HEAD
-          onTap: () {
-            controller.lobbyEditorMode.value =
-                !controller.lobbyEditorMode.value;
-          },
-        ),
         if (me.isShowman) ...[
-=======
-        if (imShowman) ...[
->>>>>>> e03e490b
           PopupMenuItem<void>(
             child: Text(
               pauseState ? LocaleKeys.resume_game.tr() : LocaleKeys.pause.tr(),
