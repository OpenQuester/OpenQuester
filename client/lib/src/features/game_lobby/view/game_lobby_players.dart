import 'package:flutter/material.dart';
import 'package:openquester/openquester.dart';

class GameLobbyPlayers extends WatchingWidget {
  const GameLobbyPlayers({required this.axis, super.key});
  final Axis axis;

  @override
  Widget build(BuildContext context) {
    final gameData = watchValue((GameLobbyController e) => e.gameData);
    final gameState = gameData?.gameState;
    final answeredPlayers = gameState?.answeredPlayers;
    final answeringPlayer = gameState?.answeringPlayer;
    final skippedPlayers = gameState?.skippedPlayers;
    final currentTurnPlayerId = gameState?.currentTurnPlayerId;
    const roleToShow = {PlayerRole.player, PlayerRole.showman};
    const inGame = PlayerDataStatus.inGame;
    final players =
        gameData?.players
            .where(
              (p) {
                final itsMe = p.meta.id == getIt<GameLobbyController>().myId;
                return roleToShow.contains(p.role) &&
                    (p.status == inGame || itsMe);
              },
            )
            .sorted((a, b) => a.role == PlayerRole.showman ? 0 : 1)
            .toList() ??
        [];

    return ListView.separated(
      itemCount: players.length,
      scrollDirection: axis,
      padding: axis == Axis.horizontal ? 16.horizontal : null,
      separatorBuilder: (context, index) => const SizedBox.square(dimension: 8),
      itemBuilder: (context, index) {
        final player = players[index];
        final answeredPlayer = answeredPlayers?.firstWhereOrNull(
          (e) => e.player == player.meta.id,
        );

        final result = answeredPlayer?.result;
        final passQuestion = skippedPlayers?.contains(player.meta.id) ?? false;
        final showUserAnsweredCorrect = _getPlayerAnswerState(
          result,
          passQuestion,
        );

        // Builder needed for menu context
        return Builder(
          builder: (context) {
            final constrains = GameLobbyStyles.playerTileConstrains(context);
            final playerTileSettings = PlayerTileSettings(
              hasTurn:
                  gameData?.gameState.currentTurnPlayerId == player.meta.id,
              answering: answeringPlayer == player.meta.id,
              picking: currentTurnPlayerId == player.meta.id,
              playerAnswerState: showUserAnsweredCorrect,
            );
            final allowEdit =
                gameData?.me.role == PlayerRole.showman &&
                player.role == PlayerRole.player;
<<<<<<< HEAD

=======
                
>>>>>>> 4ec0e18c
            return InkWell(
              onTap: allowEdit
                  ? () => PlayerEditBtn.showEditMenu(
                      context: context,
                      player: player,
                      offset: Offset(
                        constrains.maxWidth,
                        constrains.maxHeight / 2,
                      ),
                    )
                  : null,
              borderRadius: 16.circular,
              child: GameLobbyPlayer(
                player: player,
                settings: playerTileSettings,
              ),
            );
          },
        );
      },
    );
  }

  PlayerAnswerState _getPlayerAnswerState(int? result, bool passQuestion) {
    if (passQuestion) return PlayerAnswerState.skip;
    if (result == null) return PlayerAnswerState.none;
    if (result > 0) return PlayerAnswerState.correct;
    if (result == 0) return PlayerAnswerState.skip;
    return PlayerAnswerState.wrong;
  }
}<|MERGE_RESOLUTION|>--- conflicted
+++ resolved
@@ -57,14 +57,11 @@
               picking: currentTurnPlayerId == player.meta.id,
               playerAnswerState: showUserAnsweredCorrect,
             );
+
             final allowEdit =
                 gameData?.me.role == PlayerRole.showman &&
                 player.role == PlayerRole.player;
-<<<<<<< HEAD
-
-=======
                 
->>>>>>> 4ec0e18c
             return InkWell(
               onTap: allowEdit
                   ? () => PlayerEditBtn.showEditMenu(
