import 'dart:async';
import 'dart:math';

import 'package:dio/dio.dart';
import 'package:flutter/material.dart';
import 'package:flutter_chat_core/flutter_chat_core.dart'
    show ChatOperation, ChatOperationType, SystemMessage, TextMessage;
import 'package:openquester/openquester.dart';
import 'package:socket_io_client/socket_io_client.dart';

@singleton
class GameLobbyController {
  Socket? socket;
  String? _gameId;

  final gameData = ValueNotifier<SocketIoGameJoinEventPayload?>(null);
  final gameListData = ValueNotifier<GameListItem?>(null);
  final gameFinished = ValueNotifier<bool>(false);
  final lobbyEditorMode = ValueNotifier<bool>(false);
  final showChat = ValueNotifier<bool>(false);

  StreamSubscription<ChatOperation>? _chatMessagesSub;
  double? themeScrollPosition;

  String? get gameId => _gameId;

  int get myId => ProfileController.getUser()!.id;
  bool get gameStarted => gameData.value?.gameStarted ?? false;

  JoinCompleter _joinCompleter = JoinCompleter();

  Future<bool> join({required String gameId}) async {
    // Check if already joined
    if (_gameId == gameId) return true;

    await clear();

    try {
      _gameId = gameId;

      // Get list game data
      gameListData.value = await Api.I.api.games.getV1GamesGameId(
        gameId: gameId,
      );

      socket = await getIt<SocketController>().createConnection(path: '/games');
      socket!
        ..onConnect((_) => _onConnect())
        ..onReconnect(_onReconnect)
        ..onReconnectFailed(_onDisconnect)
        ..onDisconnect(_onDisconnect)
        ..on(SocketIoEvents.error.json!, onError)
        ..on(SocketIoGameReceiveEvents.gameData.json!, _onGameData)
        ..on(SocketIoGameReceiveEvents.start.json!, _onGameStart)
        ..on(SocketIoGameReceiveEvents.userLeave.json!, _onUserLeave)
        ..on(SocketIoGameReceiveEvents.join.json!, _onUserJoin)
        ..on(SocketIoGameReceiveEvents.questionData.json!, _onQuestionPick)
        ..on(SocketIoGameReceiveEvents.questionAnswer.json!, _onQuestionAnswer)
        ..on(SocketIoGameReceiveEvents.answerResult.json!, _onAnswerResult)
        ..on(SocketIoGameReceiveEvents.questionFinish.json!, _onQuestionFinish)
        ..on(SocketIoGameReceiveEvents.answerSubmitted.json!, _onAnswerResult)
        ..on(SocketIoGameReceiveEvents.nextRound.json!, _onNextRound)
        ..on(SocketIoGameReceiveEvents.gameFinished.json!, _onGameFinish)
        ..on(SocketIoGameReceiveEvents.gamePause.json!, _onGamePause)
        ..on(SocketIoGameReceiveEvents.gameUnpause.json!, _onGameUnPause)
        ..on(SocketIoGameReceiveEvents.questionSkip.json!, _onQuestionSkip)
        ..on(SocketIoGameReceiveEvents.questionUnskip.json!, _onQuestionUnSkip)
        ..on(SocketIoGameReceiveEvents.scoreChanged.json!, _onScoreChanged)
        ..on(
          SocketIoGameReceiveEvents.playerRestricted.json!,
          _onPlayerRestricted,
        )
        ..on(
          SocketIoGameReceiveEvents.playerKicked.json!,
          _onPlayerKicked,
        )
        ..on(
          SocketIoGameReceiveEvents.turnPlayerChanged.json!,
          _onPlayerTurnChanged,
        )
        ..on(
          SocketIoGameReceiveEvents.playerRoleChange.json!,
          _onPlayerRoleChange,
        )
        ..on(SocketIoGameReceiveEvents.playerReady.json!, _onPlayerReady)
        ..on(
          SocketIoGameReceiveEvents.secretQuestionPicked.json!,
          _onSecretQuestionPicked,
        )
        ..on(
          SocketIoGameReceiveEvents.secretQuestionTransfer.json!,
          _onSecretQuestionTransfer,
        )
        ..on(
          SocketIoGameReceiveEvents.stakeQuestionPicked.json!,
          _onStakeQuestionPicked,
        )
        ..on(
          SocketIoGameReceiveEvents.stakeBidSubmit.json!,
          _onStakeQuestionSubmitted,
        )
        ..on(
          SocketIoGameReceiveEvents.stakeQuestionWinner.json!,
          _onStakeQuestionWinner,
        )
        ..on(
          SocketIoGameReceiveEvents.mediaDownloadStatus.json!,
          _onMediaDownloadStatus,
        )
        ..on(
          SocketIOGameReceiveEvents.themeEliminate.json!,
          _onThemeEliminate,
        )
        ..on(
          SocketIOGameReceiveEvents.finalPhaseComplete.json!,
          _onFinalPhaseComplete,
        )
        ..on(
          SocketIOGameReceiveEvents.finalBidSubmit.json!,
          _onFinalBidSubmit,
        )
        ..connect();

      return await _joinCompleter.future;
    } catch (e, s) {
      logger.e(e, stackTrace: s);
      await clear();

      rethrow;
    }
  }

  Future<void> _showLoggedInChatEvent(String text) async {
    await getIt<SocketChatController>().chatController?.insertMessage(
      TextMessage(
        id: UniqueKey().toString(),
        authorId: SocketChatController.systemMessageId,
        text: text,
        createdAt: DateTime.now(),
      ),
    );
  }

  Future<void> _onDisconnect(dynamic data) async {
    logger.d('GameLobbyController._onDisconnect: $gameId');

    gameData.value = gameData.value?.changePlayer(
      id: myId,
      onChange: (value) =>
          value.copyWith(status: PlayerDataStatus.disconnected),
    );
    await _setGamePause(isPaused: true);
  }

  Future<void> _onReconnect(dynamic data) async {
    logger.d('GameLobbyController._onReconnect: ${this.gameId}');

    final gameId = this.gameId!;
    await clear();
    await join(gameId: gameId);
  }

  Future<void> _onConnect() async {
    try {
      logger.d('GameLobbyController._onConnect: $gameId');

      // Authenticate socket connection
      await Api.I.api.auth.postV1AuthSocket(
        body: InputSocketIoAuth(socketId: socket!.id!),
      );

      final ioGameJoinInput = SocketIoGameJoinInput(
        gameId: _gameId!,
        role: _getJoinRole(),
      );

      socket?.emit(SocketIoGameSendEvents.join.json!, ioGameJoinInput.toJson());
    } catch (e, s) {
      logger.e(e, stackTrace: s);
      await clear();

      // Show error toast
      await getIt<ToastController>().show(
        e is DioException && e.response?.statusCode == 401
            ? LocaleKeys.login_user_unauthorized.tr()
            : e,
      );

      // Close game
      await AppRouter.I.replace(const HomeTabsRoute());
    }
  }

  PlayerRole _getJoinRole() {
    var lastRole = gameListData.value?.players
        .firstWhereOrNull((e) => e.id == myId)
        ?.role;

    // Check for other showman who joined when you wore out
    if (lastRole == PlayerRole.showman) {
      final otherShowman = gameListData.value?.players.firstWhereOrNull(
        (e) => e.id != myId && e.role == PlayerRole.showman,
      );
      if (otherShowman != null) {
        lastRole = null;
        unawaited(
          getIt<ToastController>().show(
            LocaleKeys.multiple_showman_warning.tr(),
            type: ToastType.warning,
          ),
        );
      }
    }
    return lastRole ?? PlayerRole.spectator;
  }

  Future<void> _onChatMessage(ChatOperation chatOperation) async {
    // Dont show toast if chat is open
    if (showChat.value) return;

    if (chatOperation.type != ChatOperationType.insert) return;
    final message = chatOperation.message;
    final text = switch (message) {
      TextMessage() => message.text,
      SystemMessage() => message.text,
      _ => null,
    };
    if ((text?.trim()).isEmptyOrNull) return;

    final author = gameData.value?.players.getById(
      int.tryParse(message?.authorId ?? ''),
    );
    final isSystemMessage =
        message?.authorId == SocketChatController.systemMessageId;

    await getIt<ToastController>().show(
      text?.trim(),
      title: author?.meta.username,
      type: isSystemMessage ? ToastType.info : ToastType.chat,
    );
  }

  /// Clear all fields for new game to use
  Future<void> clear() async {
    try {
      _gameId = null;
      socket?.dispose();
      socket = null;
      gameData.value = null;
      gameListData.value = null;
      await _chatMessagesSub?.cancel();
      _chatMessagesSub = null;
      showChat.value = false;
      gameFinished.value = false;
      lobbyEditorMode.value = false;
      themeScrollPosition = null;
      getIt<SocketChatController>().clear();
      await getIt<GameQuestionController>().clear();
      getIt<GameLobbyPlayerPickerController>().clear();
      getIt<GameLobbyThemePickerController>().clear();
      getIt<GameLobbyPlayerStakesController>().clear();
      _joinCompleter = JoinCompleter();
    } catch (e, s) {
      logger.e(e, stackTrace: s);
    }
  }

  Future<void> leave({bool force = false}) async {
    socket?.emit(SocketIoGameSendEvents.userLeave.json!);
    _leave();
  }

  void toggleDesktopChat() {
    showChat.value = !showChat.value;
  }

  Future<void> _onGameData(dynamic data) async {
    // Set global game data
    gameData.value = SocketIoGameJoinEventPayload.fromJson(
      data as Map<String, dynamic>,
    );

    _joinCompleter.complete(true);

    // Set editor mode after loading game but not starting
    if (!gameStarted) {
      lobbyEditorMode.value = true;
    }

    await _initChat();

    _showQuestion();
    _showFinalRound();
    _showStakeQuestion();
  }

  void _onNextRound(dynamic data) {
    if (data is! Map) return;

    final nextRoundData = SocketIONextRoundEventPayload.fromJson(
      data as Map<String, dynamic>,
    );

    gameData.value = gameData.value?.copyWith(
      gameState: nextRoundData.gameState,
    );

    _resetScrollPosition();
    _showQuestion();
    _showFinalRound();
  }

  void _resetScrollPosition() => themeScrollPosition = null;

  Future<void> _initChat() async {
    // Get chat messages history
    final messages = gameData.value!.chatMessages
        .map((e) => e.toChatMessage())
        .toList()
        .reversed
        .toList();

    // Init chat controller
    await getIt<SocketChatController>().init(
      socket: socket!,
      messages: messages,
    );

    _updateChatUsers();

    // Listen new messages in chat
    _chatMessagesSub = getIt<SocketChatController>()
        .chatController
        ?.operationsStream
        .listen(_onChatMessage);
  }

  void _updateChatUsers() {
    if (gameData.value == null) return;
    // Set chat users
    final users = gameData.value!.players
        .map(ChatUserX.fromPlayerData)
        .toList();
    getIt<SocketChatController>().setUsers(users);
  }

  Future<void> _onGameStart(dynamic data) async {
    final startData = SocketIoGameStartEventPayload.fromJson(
      data as Map<String, dynamic>,
    );
    gameData.value = gameData.value?.copyWith.gameState(
      currentRound: startData.currentRound,
    );
    lobbyEditorMode.value = false;
  }

  void startGame() {
    socket?.emit(SocketIoGameSendEvents.start.json!);
  }

  String? onError(dynamic data) {
    String? errorText = data.toString();
    if (data is Map) {
      errorText = data['message']?.toString() ?? errorText;
    }

    unawaited(getIt<ToastController>().show(errorText));

    // Complete the join completer with false if not already completed
    if (!_joinCompleter.isCompleted) {
      _joinCompleter.complete(false);
    }

    return errorText;
  }

  void _onUserLeave(dynamic data) {
    if (data is! Map) return;
    final userId = int.tryParse(data['user']?.toString() ?? '');
    final user = gameData.value?.players.getById(userId);
    if (user == null) return;

    // If i am leaving - close game
    if (user.meta.id == myId) {
      _leave();
      return;
    }

    // Update player list
    gameData.value = gameData.value?.changePlayer(
      id: user.meta.id,
      onChange: (value) =>
          value.copyWith(status: PlayerDataStatus.disconnected),
    );

    if (myId != user.meta.id) {
      unawaited(
        getIt<ToastController>().show(
          LocaleKeys.user_leave_the_game.tr(args: [user.meta.username]),
          type: ToastType.info,
        ),
      );
    }
  }

  void _leave() {
    // Close only game page
    if (AppRouter.I.current.name == GameLobbyRoute.page.name) {
      unawaited(AppRouter.I.replace(const HomeTabsRoute()));
    }
    unawaited(clear());
  }

  void _onUserJoin(dynamic data) {
    if (data is! Map) return;

    final user = PlayerData.fromJson(data as Map<String, dynamic>);

    // If player is new - change his status
    if (gameData.value?.players.any((e) => e.meta.id == user.meta.id) ??
        false) {
      gameData.value = gameData.value?.changePlayer(
        id: user.meta.id,
        onChange: (value) => value.copyWith(status: PlayerDataStatus.inGame),
      );
    } else {
      gameData.value = gameData.value?.copyWith(
        players: [...?gameData.value?.players, user],
      );
    }

    _updateChatUsers();

    if (myId != user.meta.id) {
      unawaited(
        getIt<ToastController>().show(
          LocaleKeys.user_joined_the_game.tr(args: [user.meta.username]),
          type: ToastType.info,
        ),
      );
    }
  }

  void onQuestionPick(int questionId) {
    final currentTurnPlayerId = gameData.value?.gameState.currentTurnPlayerId;
    final me = gameData.value?.me;

    if (me.isSpectator) return;

    final myTurnToPick = currentTurnPlayerId == me?.meta.id;

    if (!myTurnToPick && me?.role != PlayerRole.showman) {
      unawaited(
        getIt<ToastController>().show(
          LocaleKeys.not_your_turn_to_pick.tr(),
          type: ToastType.warning,
        ),
      );
      return;
    }

    socket?.emit(
      SocketIoGameSendEvents.questionPick.json!,
      SocketIoQuestionPickEventInput(questionId: questionId).toJson(),
    );
  }

  void _onQuestionPick(dynamic data) {
    if (data is! Map) return;

    final questionData = SocketIoQuestionDataEventPayload.fromJson(
      data as Map<String, dynamic>,
    );

    // Reset media download status for all players
    final playersWithResetStatus =
        gameData.value?.players.map((player) {
          return player.copyWith(mediaDownloaded: false);
        }).toList() ??
        [];

    gameData.value = gameData.value
        ?.copyWith(players: playersWithResetStatus)
        .copyWith
        .gameState(
          timer: questionData.timer,
          currentQuestion: questionData.data,
          answeredPlayers: null,
          // Dont clear answeringPlayer for stake question
          answeringPlayer: questionData.data.type == QuestionType.stake
              ? gameData.value?.gameState.answeringPlayer
              : null,
        );

    gameData.value = gameData.value!.copyWith.gameState(
      currentRound: gameData.value!.gameState.currentRound?.changeQuestion(
        id: questionData.data.id,
        onChange: (question) => question.copyWith(isPlayed: true),
      ),
    );

    getIt<GameLobbyPlayerPickerController>().stopSelection();
    getIt<GameLobbyPlayerStakesController>().stopSelection();

    // Pass the question to controller to show the question
    _showQuestion();
  }

  void _showQuestion() {
    final question = gameData.value?.gameState.currentQuestion;
    if (question == null) return;

    getIt<GameQuestionController>().questionData.value = GameQuestionData(
      file: question.questionFiles?.firstOrNull,
      text: question.text,
    );
  }

  Future<void> _onQuestionAnswer(dynamic data) async {
    if (data is! Map) return;

    final questionData = SocketIoQuestionAnswerEventPayload.fromJson(
      data as Map<String, dynamic>,
    );

    gameData.value = gameData.value?.copyWith.gameState(
      answeringPlayer: questionData.userId,
      timer: questionData.timer,
    );

    // Pause media during question answer
    await _pauseMediaPlay();
  }

  Future<void> _onAnswerResult(dynamic data) async {
    if (data is! Map) return;

    final questionData = SocketIoAnswerResultEventPayload.fromJson(
      data as Map<String, dynamic>,
    );

    _updateGameStateFromAnswerResult(questionData);

    // Question answered, hide question screen and show answer
    final result = questionData.answerResult?.result;
    if (result != null) {
      if (result > 0) {
        await _showAnswer();
      } else {
        await _resumeMediaPlay();
      }
    }
  }

  void _updateGameStateFromAnswerResult(
    SocketIoAnswerResultEventPayload questionData,
  ) {
    gameData.value = gameData.value?.copyWith
        .gameState(
          answeringPlayer: null,
          answeredPlayers: [
            ...?gameData.value?.gameState.answeredPlayers,
            if (questionData.answerResult != null) questionData.answerResult!,
          ],
          timer: questionData.timer,
        )
        .changePlayer(
          id: questionData.answerResult?.player,
          onChange: (value) =>
              value.copyWith(score: questionData.answerResult!.score),
        );
  }

  Future<void> _pauseMediaPlay() async {
    await getIt<GameQuestionController>().mediaController.value?.pause();
  }

  /// Resume media after wrong answer
  Future<void> _resumeMediaPlay() async {
    final questionController = getIt<GameQuestionController>();
    final controller = questionController.mediaController.value;
    if (controller == null) return;

    questionController.ignoreWaitingForPlayers = false;
    final question = questionController.questionData.value;
    if (question == null) return;

    final displayTime = Duration(milliseconds: question.file?.displayTime ?? 0);

    // Add 200ms offset
    final currentPlayPosition =
        controller.value.position - const Duration(milliseconds: 500);

    if (currentPlayPosition >= displayTime) return;

    await controller.play();
  }

  Future<void> _onQuestionFinish(dynamic data) async {
    if (data is! Map) return;

    final questionData = SocketIOQuestionFinishEventPayload.fromJson(
      data as Map<String, dynamic>,
    );

    _updateGameStateFromAnswerResult(
      SocketIoAnswerResultEventPayload(
        answerFiles: questionData.answerFiles,
        answerText: questionData.answerText,
      ),
    );

    gameData.value = gameData.value?.copyWith.gameState(
      currentQuestion: gameData.value?.gameState.currentQuestion?.copyWith(
        answerFiles: questionData.answerFiles,
        answerText: questionData.answerText,
      ),
      currentTurnPlayerId: questionData.nextTurnPlayerId,
      skippedPlayers: null,
    );

    await _showAnswer();
  }

  Future<void> _showAnswer() async {
    final controller = getIt<GameQuestionController>();
    final currentQuestion = gameData.value?.gameState.currentQuestion;

    // Check for empty answer
    if ((currentQuestion?.answerFiles?.isEmpty ?? true) &&
        (currentQuestion?.answerText.isEmptyOrNull ?? true)) {
      return;
    }

    // Clear question
    gameData.value = gameData.value?.copyWith.gameState(
      currentQuestion: null,
      timer: null,
    );

    // Clear selection controllers
    getIt<GameLobbyPlayerPickerController>().clear();
    getIt<GameLobbyPlayerStakesController>().clear();

    try {
      int? mediaPlaytimeMs;
      int? showMediaForMs;
      if (currentQuestion != null) {
        final file = currentQuestion.answerFiles?.firstOrNull;

        controller.ignoreWaitingForPlayers = true;
        controller.questionData.value = GameQuestionData(
          // Clear display time to avoid auto pause
          file: file?.copyWith(displayTime: null),
          text: currentQuestion.answerText,
        );

        // Wait for user to see answer
        final mediaValue = controller.mediaController.value?.value;

        showMediaForMs = file?.displayTime;
        if (mediaValue != null && file != null) {
          final playtimeLeft = mediaValue.duration - mediaValue.position;
          mediaPlaytimeMs = playtimeLeft.inMilliseconds;

          // Wait for media to play
          final timeout = Timer(const Duration(seconds: 5), () {});
          while (controller.mediaController.value?.value.isPlaying != true &&
              timeout.isActive) {
            await Future<void>.delayed(const Duration(milliseconds: 100));
          }
        }
      }

      const defaultAnswerDurationMs = 5000;
      var answerShowingDurationMs = max(
        // Cap duration to minimum of default duration
        defaultAnswerDurationMs,

        // Use media playtime or question defined time
        showMediaForMs != null && mediaPlaytimeMs != null
            ? min(showMediaForMs, mediaPlaytimeMs)
            : showMediaForMs ?? mediaPlaytimeMs ?? defaultAnswerDurationMs,
      );
      // Cap maximum duration to 30 seconds
      if (answerShowingDurationMs > 30000) answerShowingDurationMs = 30000;

      gameData.value = gameData.value?.copyWith.gameState(
        timer: GameStateTimer(
          startedAt: DateTime.now(),
          durationMs: answerShowingDurationMs,
          elapsedMs: 0,
        ),
      );
      logger.d(
        'Waiting for $answerShowingDurationMs ms to hide answer '
        'mediaPlaytimeMs: $mediaPlaytimeMs, showMediaForMs: $showMediaForMs',
      );
      await Future<void>.delayed(
        Duration(milliseconds: answerShowingDurationMs),
      );
    } catch (e) {
      onError(e);
    }

    // Hide question screen
    await controller.clear();
  }

  Future<void> answerQuestion({String? answerText}) async {
    await socket?.emitWithAckAsync(
<<<<<<< HEAD
      SocketIOGameSendEvents.answerSubmitted.json!,
      SocketIOAnswerSubmittedInput(answerText: answerText ?? '').toJson(),
=======
      SocketIoGameSendEvents.answerSubmitted.json!,
      SocketIoAnswerSubmittedEventData(answerText: answerText ?? '').toJson(),
>>>>>>> e03e490b
    );
  }

  void onAnswer() {
    final me = gameData.value?.me;
    if (me == null) return;
    if (me.role != PlayerRole.player) return;
    if (gameData.value?.gameState.answeringPlayer != null) return;
    if (gameData.value?.gameState.isPaused ?? true) return;

    socket?.emit(SocketIoGameSendEvents.questionAnswer.json!);
  }

  void passQuestion({required bool pass}) {
    final me = gameData.value?.me;
    if (me == null) return;
    if (me.role != PlayerRole.player) return;
    if (gameData.value?.gameState.answeringPlayer != null) return;
    if (gameData.value?.gameState.isPaused ?? true) return;

    socket?.emit(
      pass
          ? SocketIoGameSendEvents.questionSkip.json!
          : SocketIoGameSendEvents.questionUnskip.json!,
    );
  }

  Future<void> answerResult({
    required bool playerAnswerIsRight,
    double? multiplier,
  }) async {
    final question = gameData.value?.gameState.currentQuestion;
    if (question == null) return;
    final score = ((question.price ?? 0) * (multiplier ?? 1)).toInt();

    await socket?.emitWithAckAsync(
      SocketIoGameSendEvents.answerResult.json!,
      SocketIoAnswerResultInput(
        scoreResult: playerAnswerIsRight ? score : -score,
        answerType: multiplier == 0
            ? SocketIoGameAnswerType.skip
            : playerAnswerIsRight
            ? SocketIoGameAnswerType.correct
            : SocketIoGameAnswerType.wrong,
      ).toJson(),
    );
  }

<<<<<<< HEAD
=======
  void _onNextRound(dynamic data) {
    if (data is! Map) return;

    final nextRoundData = SocketIoNextRoundEventPayload.fromJson(
      data as Map<String, dynamic>,
    );

    gameData.value = gameData.value?.copyWith(
      gameState: nextRoundData.gameState,
    );

    _resetScrollPosition();
  }

  void _resetScrollPosition() => themeScrollPosition = null;

>>>>>>> e03e490b
  void _onGameFinish(dynamic data) {
    gameFinished.value = true;
  }

  void skipRound() {
    final me = gameData.value?.me;
    if (me == null) return;
    if (me.role != PlayerRole.showman) return;
    socket?.emit(SocketIoGameSendEvents.nextRound.json!);
  }

  void _onGamePause(dynamic data) => _setGamePause(isPaused: true);

  void _onGameUnPause(dynamic data) {
    unawaited(_setGamePause(isPaused: false));

    // Update timer after pause
    if (data is! Map) return;
    final unpauseData = SocketIoGameUnpauseEventPayload.fromJson(
      data as Map<String, dynamic>,
    );
    gameData.value = gameData.value?.copyWith.gameState(
      timer: unpauseData.timer,
    );
  }

  Future<void> _setGamePause({required bool isPaused}) async {
    gameData.value = gameData.value?.copyWith.gameState(
      isPaused: isPaused,
      timer: null,
    );
    if (isPaused) {
      await _pauseMediaPlay();
    } else {
      await _resumeMediaPlay();
    }
  }

  void setPause({required bool pauseState}) {
    socket?.emit(
      pauseState
          ? SocketIoGameSendEvents.gamePause.json!
          : SocketIoGameSendEvents.gameUnpause.json!,
    );
  }

  void skipQuestion() {
    socket?.emit(SocketIoGameSendEvents.skipQuestionForce.json!);
  }

  Future<void> _onQuestionSkip(dynamic data) async {
    if (data is! Map) return;

    final skippedPlayer = SocketIoGameSkipEventPayload.fromJson(
      data as Map<String, dynamic>,
    );
    gameData.value = gameData.value?.copyWith.gameState(
      skippedPlayers: {
        ...?gameData.value?.gameState.skippedPlayers,
        skippedPlayer.playerId,
      }.toList(),
    );

    await _resumeMediaPlay();
  }

  void _onQuestionUnSkip(dynamic data) {
    if (data is! Map) return;

    final unskippedPlayer = SocketIoGameUnskipEventPayload.fromJson(
      data as Map<String, dynamic>,
    );
    gameData.value = gameData.value?.copyWith.gameState(
      skippedPlayers: gameData.value?.gameState.skippedPlayers
          ?.whereNot(
            (e) => e == unskippedPlayer.playerId,
          )
          .toList(),
    );
  }

  void _onPlayerRestricted(dynamic data) {
    if (data is! Map) return;

    final restrictedPlayer = SocketIoPlayerRestrictionEventPayload.fromJson(
      data as Map<String, dynamic>,
    );
    gameData.value = gameData.value?.changePlayer(
      id: restrictedPlayer.playerId,
      onChange: (player) => player.copyWith(
        restrictionData: RestrictionsEventData(
          banned: restrictedPlayer.banned,
          muted: restrictedPlayer.muted,
          restricted: restrictedPlayer.restricted,
        ),
      ),
    );
  }

  void _onPlayerKicked(dynamic data) {
    if (data is! Map) return;

    final kickedPlayer = SocketIoPlayerKickEventPayload.fromJson(
      data as Map<String, dynamic>,
    );
    final playerId = kickedPlayer.playerId;

    gameData.value = gameData.value?.changePlayer(
      id: playerId,
      onChange: (_) => null,
    );
  }

  void _onPlayerRoleChange(dynamic json) {
    if (json is! Map) return;

    final data = SocketIoPlayerRoleChangeEventPayload.fromJson(
      json as Map<String, dynamic>,
    );

    gameData.value = gameData.value?.copyWith(players: data.players);
  }

  void _onPlayerTurnChanged(dynamic json) {
    if (json is! Map) return;

    final data = SocketIoTurnPlayerChangeEventPayload.fromJson(
      json as Map<String, dynamic>,
    );

    gameData.value = gameData.value?.copyWith.gameState(
      currentTurnPlayerId: data.newTurnPlayerId,
    );

    _syncCurrentUserFromTurn();
  }

  void _onScoreChanged(dynamic json) {
    if (json is! Map) return;

    final data = SocketIoPlayerScoreChangeEventPayload.fromJson(
      json as Map<String, dynamic>,
    );

    final player = gameData.value?.players.getById(data.playerId);

    gameData.value = gameData.value?.changePlayer(
      id: data.playerId,
      onChange: (player) => player.copyWith(
        score: data.newScore,
      ),
    );

    if (player?.score == data.newScore) return;

    String formatScore(int? score) {
      final (formattedScore, compactFormat) = ScoreText.formatScore(score);
      return formattedScore;
    }

    unawaited(
      _showLoggedInChatEvent(
        LocaleKeys.player_edit_showman_changed_score.tr(
          namedArgs: {
            'username': player?.meta.username ?? '',
            'old': formatScore(player?.score),
            'new': formatScore(data.newScore),
          },
        ),
      ),
    );
  }

  void _onPlayerReady(dynamic json) {
    if (json is! Map) return;

    final data = SocketIoPlayerReadinessEventPayload.fromJson(
      json as Map<String, dynamic>,
    );

    gameData.value = gameData.value?.copyWith.gameState(
      readyPlayers: data.readyPlayers,
    );
  }

  void playerReady({required bool ready}) {
    socket?.emit(
      ready
          ? SocketIoGameSendEvents.playerReady.json!
          : SocketIoGameSendEvents.playerUnready.json!,
    );
  }

  void _onSecretQuestionPicked(dynamic json) {
    if (json is! Map) return;

    final data = SocketIoSecretQuestionPickedEventPayload.fromJson(
      json as Map<String, dynamic>,
    );

    getIt<GameLobbyPlayerPickerController>().startSelect(
      selectingPlayerId: data.pickerPlayerId,
      type: data.transferType,
      onPlayerSelected: (selectedPlayerId) {
        socket?.emit(
          SocketIoGameSendEvents.secretQuestionTransfer.json!,
          SocketIoSecretQuestionTransferInputData(
            targetPlayerId: selectedPlayerId,
          ).toJson(),
        );
      },
    );
  }

  void _onSecretQuestionTransfer(dynamic json) {
    if (json is! Map) return;

    final data = SocketIoSecretQuestionTransferEventPayload.fromJson(
      json as Map<String, dynamic>,
    );

    gameData.value = gameData.value?.copyWith.gameState(
      answeringPlayer: data.toPlayerId,
    );
    getIt<GameLobbyPlayerPickerController>().stopSelection();
  }

  void _onStakeQuestionPicked(dynamic json) {
    if (json is! Map) return;

    final data = SocketIoStakeQuestionPickedEventPayload.fromJson(
      json as Map<String, dynamic>,
    );

    gameData.value = gameData.value?.copyWith.gameState(
      timer: data.timer,
      questionState: GameStateQuestionState.bidding,
      stakeQuestionData: StakeQuestionGameData(
        pickerPlayerId: data.pickerPlayerId,
        questionId: data.questionId,
        maxPrice: data.maxPrice,
        bids: {},
        passedPlayers: [],
        biddingOrder: data.biddingOrder,
        currentBidderIndex: 0,
        highestBid: null,
        winnerPlayerId: null,
        biddingPhase: true,
      ),
    );

    _showStakeQuestion();
  }

  void _showStakeQuestion() {
    final stakeData = gameData.value?.gameState.stakeQuestionData;
    if (stakeData == null) return;
    if (stakeData.winnerPlayerId != null) return;

    final bidderIndex = stakeData.currentBidderIndex;
    final bidderId =
        gameData.value?.gameState.currentTurnPlayerId ??
        stakeData.biddingOrder.tryByIndex(bidderIndex) ??
        -1;

    getIt<GameLobbyPlayerStakesController>().startBidding(
      bidderId: bidderId,
      bids: stakeData.bids.map((key, value) => MapEntry(int.parse(key), value)),
      onPlayerBid: (bid) => socket?.emit(
        SocketIOGameSendEvents.stakeBidSubmit.json!,
        bid.toJson(),
      ),
    );
  }

  void _syncCurrentUserFromTurn() {
    final currentTurnPlayerId = gameData.value?.gameState.currentTurnPlayerId;
    if (currentTurnPlayerId == null) return;
    getIt<GameLobbyPlayerStakesController>().changeBidder(currentTurnPlayerId);
  }

  void _onStakeQuestionSubmitted(dynamic json) {
    if (json is! Map) return;

    final data = SocketIoStakeQuestionSubmittedEventPayload.fromJson(
      json as Map<String, dynamic>,
    );

    final index = gameData.value?.gameState.stakeQuestionData?.biddingOrder
        .indexOf(data.nextBidderId ?? -1);

    gameData.value = gameData.value?.copyWith.gameState(timer: data.timer);
    final stakeData = gameData.value?.gameState.stakeQuestionData;
    final bids = {
      ...?stakeData?.bids,
      data.playerId.toString(): data.bidAmount,
    };
    gameData.value = gameData.value?.copyWith.gameState.stakeQuestionData!(
      biddingPhase: !data.isPhaseComplete,
      currentBidderIndex: index ?? -1,
      bids: bids,
    );

    if (data.nextBidderId != null) {
      getIt<GameLobbyPlayerStakesController>().changeBidder(data.nextBidderId!);
    }

    getIt<GameLobbyPlayerStakesController>().changeBids(
      bids.map(
        (key, value) => MapEntry(int.parse(key), value),
      ),
    );
  }

  void _onStakeQuestionWinner(dynamic json) {
    if (json is! Map) return;

    final data = SocketIoStakeQuestionWinnerEventPayload.fromJson(
      json as Map<String, dynamic>,
    );

    gameData.value = gameData.value?.copyWith.gameState(
      timer: null,
      answeringPlayer: data.winnerPlayerId,
    );
    gameData.value = gameData.value?.copyWith.gameState.stakeQuestionData?.call(
      winnerPlayerId: data.winnerPlayerId,
      highestBid: data.finalBid,
    );

    final winnerUsername =
        gameData.value?.players.getById(data.winnerPlayerId)?.meta.username ??
        '';

    unawaited(
      _showLoggedInChatEvent(
        LocaleKeys.game_stake_question_player_win_the_bid.tr(
          namedArgs: {
            'username': winnerUsername,
            'value': ScoreText.formatScore(data.finalBid).$1,
          },
        ),
      ),
    );
  }

<<<<<<< HEAD
  void _onThemeEliminate(dynamic json) {
    if (json is! Map) return;

    final data = SocketIOThemeEliminatePayload.fromJson(
      json as Map<String, dynamic>,
    );

    gameData.value = gameData.value?.copyWith.gameState.finalRoundData?.call(
      eliminatedThemes: {
        ...?gameData.value?.gameState.finalRoundData?.eliminatedThemes,
        data.themeId,
      }.toList(),
    );
    gameData.value = gameData.value?.copyWith.gameState(
      currentTurnPlayerId: data.nextPlayerId,
    );
  }

  void _showFinalRound() {
    final finalRoundData = gameData.value?.gameState.finalRoundData;
    if (finalRoundData == null) return;
    if (finalRoundData.phase == FinalRoundPhase.themeElimination) {
      getIt<GameLobbyThemePickerController>().startSelect(
        onSelected: (themeId) => socket?.emit(
          SocketIOGameSendEvents.themeEliminate.json!,
          SocketIOThemeEliminateInput(themeId: themeId).toJson(),
        ),
      );
    } else if (finalRoundData.phase == FinalRoundPhase.bidding) {
      getIt<GameLobbyPlayerStakesController>().startBidding(
        bidderId: finalRoundData.turnOrder.first,
        bids: finalRoundData.bids.map(
          (key, value) => MapEntry(int.parse(key), value),
        ),
        onPlayerBid: (bid) => socket?.emit(
          SocketIOGameSendEvents.finalBidSubmit.json!,
          SocketIOFinalBidSubmitInput(bid: bid.bidAmount ?? 0).toJson(),
        ),
      );
    } else if (finalRoundData.phase == FinalRoundPhase.answering) {
      getIt<GameLobbyPlayerStakesController>().clear();
      getIt<GameLobbyThemePickerController>().clear();
    }
  }

  void _onFinalPhaseComplete(dynamic json) {
    if (json is! Map) return;

    final data = SocketIOFinalPhaseCompletePayload.fromJson(
      json as Map<String, dynamic>,
    );
    if (gameData.value?.copyWith.gameState.finalRoundData == null) return;
    gameData.value = gameData.value!.copyWith.gameState.finalRoundData!(
      phase: data.nextPhase,
    );
    gameData.value = gameData.value?.copyWith.gameState(timer: data.timer);

    _showFinalRound();
  }

  void _onFinalBidSubmit(dynamic json) {
    if (json is! Map) return;
    final data = SocketIOFinalBidSubmitPayload.fromJson(
      json as Map<String, dynamic>,
    );
    final finalRoundData = gameData.value?.gameState.finalRoundData;
    if (finalRoundData == null) return;
    final bids = {
      ...finalRoundData.bids,
      data.playerId.toString(): data.bidAmount,
    };
    gameData.value = gameData.value!.copyWith.gameState.finalRoundData!(
      bids: bids,
    );
    getIt<GameLobbyPlayerStakesController>().changeBids(
      bids.map(
        (key, value) => MapEntry(int.parse(key), value),
      ),
=======
  void submitQuestionBid(SocketIoStakeQuestionBidInput input) {
    socket?.emit(
      SocketIoGameSendEvents.stakeBidSubmit.json!,
      input.toJson(),
>>>>>>> e03e490b
    );
  }

  void notifyMediaDownloaded() =>
      socket?.emit(SocketIoGameSendEvents.mediaDownloaded.json!);

  Future<void> _onMediaDownloadStatus(dynamic data) async {
    if (data is! Map) return;

    final statusData = MediaDownloadStatusEventPayload.fromJson(
      data as Map<String, dynamic>,
    );

    // Update the player's media download status in game data
    gameData.value = gameData.value?.changePlayer(
      id: statusData.playerId,
      onChange: (player) =>
          player.copyWith(mediaDownloaded: statusData.mediaDownloaded),
    );

    // If all players are ready, update timer and notify the question controller
    // to start playback
    if (statusData.allPlayersReady) {
      // Update the timer if provided
      if (statusData.timer != null) {
        gameData.value = gameData.value?.copyWith.gameState(
          timer: statusData.timer,
        );
      }
      await getIt<GameQuestionController>().onAllPlayersReady();
    }
  }
}

typedef JoinCompleter = Completer<bool>;<|MERGE_RESOLUTION|>--- conflicted
+++ resolved
@@ -108,15 +108,15 @@
           _onMediaDownloadStatus,
         )
         ..on(
-          SocketIOGameReceiveEvents.themeEliminate.json!,
+          SocketIoGameReceiveEvents.themeEliminate.json!,
           _onThemeEliminate,
         )
         ..on(
-          SocketIOGameReceiveEvents.finalPhaseComplete.json!,
+          SocketIoGameReceiveEvents.finalPhaseComplete.json!,
           _onFinalPhaseComplete,
         )
         ..on(
-          SocketIOGameReceiveEvents.finalBidSubmit.json!,
+          SocketIoGameReceiveEvents.finalBidSubmit.json!,
           _onFinalBidSubmit,
         )
         ..connect();
@@ -297,7 +297,7 @@
   void _onNextRound(dynamic data) {
     if (data is! Map) return;
 
-    final nextRoundData = SocketIONextRoundEventPayload.fromJson(
+    final nextRoundData = SocketIoNextRoundEventPayload.fromJson(
       data as Map<String, dynamic>,
     );
 
@@ -599,7 +599,7 @@
   Future<void> _onQuestionFinish(dynamic data) async {
     if (data is! Map) return;
 
-    final questionData = SocketIOQuestionFinishEventPayload.fromJson(
+    final questionData = SocketIoQuestionFinishEventPayload.fromJson(
       data as Map<String, dynamic>,
     );
 
@@ -709,13 +709,8 @@
 
   Future<void> answerQuestion({String? answerText}) async {
     await socket?.emitWithAckAsync(
-<<<<<<< HEAD
-      SocketIOGameSendEvents.answerSubmitted.json!,
-      SocketIOAnswerSubmittedInput(answerText: answerText ?? '').toJson(),
-=======
       SocketIoGameSendEvents.answerSubmitted.json!,
-      SocketIoAnswerSubmittedEventData(answerText: answerText ?? '').toJson(),
->>>>>>> e03e490b
+      SocketIoAnswerSubmittedInput(answerText: answerText ?? '').toJson(),
     );
   }
 
@@ -764,25 +759,6 @@
     );
   }
 
-<<<<<<< HEAD
-=======
-  void _onNextRound(dynamic data) {
-    if (data is! Map) return;
-
-    final nextRoundData = SocketIoNextRoundEventPayload.fromJson(
-      data as Map<String, dynamic>,
-    );
-
-    gameData.value = gameData.value?.copyWith(
-      gameState: nextRoundData.gameState,
-    );
-
-    _resetScrollPosition();
-  }
-
-  void _resetScrollPosition() => themeScrollPosition = null;
-
->>>>>>> e03e490b
   void _onGameFinish(dynamic data) {
     gameFinished.value = true;
   }
@@ -1052,7 +1028,7 @@
       bidderId: bidderId,
       bids: stakeData.bids.map((key, value) => MapEntry(int.parse(key), value)),
       onPlayerBid: (bid) => socket?.emit(
-        SocketIOGameSendEvents.stakeBidSubmit.json!,
+        SocketIoGameSendEvents.stakeBidSubmit.json!,
         bid.toJson(),
       ),
     );
@@ -1129,11 +1105,17 @@
     );
   }
 
-<<<<<<< HEAD
+  void submitQuestionBid(SocketIoStakeQuestionBidInput input) {
+    socket?.emit(
+      SocketIoGameSendEvents.stakeBidSubmit.json!,
+      input.toJson(),
+    );
+  }
+
   void _onThemeEliminate(dynamic json) {
     if (json is! Map) return;
 
-    final data = SocketIOThemeEliminatePayload.fromJson(
+    final data = SocketIoThemeEliminatePayload.fromJson(
       json as Map<String, dynamic>,
     );
 
@@ -1154,8 +1136,8 @@
     if (finalRoundData.phase == FinalRoundPhase.themeElimination) {
       getIt<GameLobbyThemePickerController>().startSelect(
         onSelected: (themeId) => socket?.emit(
-          SocketIOGameSendEvents.themeEliminate.json!,
-          SocketIOThemeEliminateInput(themeId: themeId).toJson(),
+          SocketIoGameSendEvents.themeEliminate.json!,
+          SocketIoThemeEliminateInput(themeId: themeId).toJson(),
         ),
       );
     } else if (finalRoundData.phase == FinalRoundPhase.bidding) {
@@ -1165,8 +1147,8 @@
           (key, value) => MapEntry(int.parse(key), value),
         ),
         onPlayerBid: (bid) => socket?.emit(
-          SocketIOGameSendEvents.finalBidSubmit.json!,
-          SocketIOFinalBidSubmitInput(bid: bid.bidAmount ?? 0).toJson(),
+          SocketIoGameSendEvents.finalBidSubmit.json!,
+          SocketIoFinalBidSubmitInput(bid: bid.bidAmount ?? 0).toJson(),
         ),
       );
     } else if (finalRoundData.phase == FinalRoundPhase.answering) {
@@ -1178,7 +1160,7 @@
   void _onFinalPhaseComplete(dynamic json) {
     if (json is! Map) return;
 
-    final data = SocketIOFinalPhaseCompletePayload.fromJson(
+    final data = SocketIoFinalPhaseCompletePayload.fromJson(
       json as Map<String, dynamic>,
     );
     if (gameData.value?.copyWith.gameState.finalRoundData == null) return;
@@ -1192,7 +1174,7 @@
 
   void _onFinalBidSubmit(dynamic json) {
     if (json is! Map) return;
-    final data = SocketIOFinalBidSubmitPayload.fromJson(
+    final data = SocketIoFinalBidSubmitPayload.fromJson(
       json as Map<String, dynamic>,
     );
     final finalRoundData = gameData.value?.gameState.finalRoundData;
@@ -1208,12 +1190,6 @@
       bids.map(
         (key, value) => MapEntry(int.parse(key), value),
       ),
-=======
-  void submitQuestionBid(SocketIoStakeQuestionBidInput input) {
-    socket?.emit(
-      SocketIoGameSendEvents.stakeBidSubmit.json!,
-      input.toJson(),
->>>>>>> e03e490b
     );
   }
 
