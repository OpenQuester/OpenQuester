--- conflicted
+++ resolved
@@ -104,7 +104,10 @@
           _onStakeQuestionWinner,
         )
         ..on(
-<<<<<<< HEAD
+          SocketIOGameReceiveEvents.mediaDownloadStatus.json!,
+          _onMediaDownloadStatus,
+        )
+        ..on(
           SocketIOGameReceiveEvents.themeEliminate.json!,
           _onThemeEliminate,
         )
@@ -115,10 +118,6 @@
         ..on(
           SocketIOGameReceiveEvents.finalBidSubmit.json!,
           _onFinalBidSubmit,
-=======
-          SocketIOGameReceiveEvents.mediaDownloadStatus.json!,
-          _onMediaDownloadStatus,
->>>>>>> b5b99727
         )
         ..connect();
 
@@ -131,7 +130,6 @@
     }
   }
 
-<<<<<<< HEAD
   /// Clear all fields for new game to use
   void clear() {
     try {
@@ -157,13 +155,8 @@
     }
   }
 
-  void _showLoggedInChatEvent(String text) {
-    getIt<ToastController>().show(text, type: ToastType.info);
-    getIt<SocketChatController>().chatController?.insertMessage(
-=======
   Future<void> _showLoggedInChatEvent(String text) async {
     await getIt<SocketChatController>().chatController?.insertMessage(
->>>>>>> b5b99727
       TextMessage(
         id: UniqueKey().toString(),
         authorId: SocketChatController.systemMessageId,
@@ -273,24 +266,22 @@
     );
   }
 
-<<<<<<< HEAD
-=======
   /// Clear all fields for new game to use
-  Future<void> clear() async {
+  void clear() {
     try {
       _gameId = null;
       socket?.dispose();
       socket = null;
       gameData.value = null;
       gameListData.value = null;
-      await _chatMessagesSub?.cancel();
+      _chatMessagesSub?.cancel();
       _chatMessagesSub = null;
       showChat.value = false;
       gameFinished.value = false;
       lobbyEditorMode.value = false;
       themeScrollPosition = null;
       getIt<SocketChatController>().clear();
-      await getIt<GameQuestionController>().clear();
+      getIt<GameQuestionController>().clear();
       getIt<GameLobbyPlayerPickerController>().clear();
       _joinCompleter = JoinCompleter();
     } catch (e, s) {
@@ -298,7 +289,6 @@
     }
   }
 
->>>>>>> b5b99727
   Future<void> leave({bool force = false}) async {
     socket?.emit(SocketIOGameSendEvents.userLeave.json!);
     _leave();
