--- conflicted
+++ resolved
@@ -57,11 +57,8 @@
   mocktail: ^1.0.4
   updat: ^1.3.2
   throttling: ^2.0.1
-<<<<<<< HEAD
   file_saver: ^0.2.14
-=======
   url_launcher: ^6.3.1
->>>>>>> d1603ee9
 
 dev_dependencies:
   flutter_test:
