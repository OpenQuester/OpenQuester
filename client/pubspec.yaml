name: openquester
description: "A new Flutter project."
publish_to: "none"
version: 0.9.7

environment:
  sdk: ">=3.7.0 <4.0.0"
  flutter: 3.29.0

dependencies:
  flutter:
    sdk: flutter
  flutter_web_plugins:
    sdk: flutter

  auto_route: ^9.3.0+1
  openapi:
    path: ../openapi/dart_sdk/
  envied: ^1.1.1
  package_info_plus: ^8.2.1
  logger: ^2.5.0
  flutter_native_splash: ^2.4.4
  dio: ^5.8.0+1
  file_picker: ^8.3.7
  siq_file:
    path: ./packages/siq_file/
  injectable: ^2.5.0
  get_it: ^8.0.3
  watch_it: ^1.6.2
  shared_preferences: ^2.5.2
  freezed_annotation: ^2.4.4
  json_annotation: ^4.9.0
  universal_io: ^2.2.2
  socket_io_client: ^3.0.2
  easy_localization: ^3.0.7+1
  infinite_scroll_pagination: ^4.1.0
  nb_utils: ^7.1.1
  dio_cache_interceptor: ^3.5.1
  requests_inspector: ^4.2.1
  oauth2_client: ^3.3.0
  dio_cookie_manager: ^3.2.0
  path_provider: ^2.1.5
  cookie_jar: ^4.0.8
<<<<<<< HEAD
  background_downloader: ^8.9.4
=======
  flutter_web_auth_2: ^4.1.0
  universal_web: ^1.1.0+2

dependency_overrides:
  flutter_secure_storage: ^10.0.0-beta.4
  oauth2_client:
    git:
      url: https://github.com/ThexXTURBOXx/oauth2_client.git
>>>>>>> 0f58f404

dev_dependencies:
  flutter_test:
    sdk: flutter

  flutter_lints: ^5.0.0
  build_runner: ^2.4.15
  analyzer: ^7.3.0
  auto_route_generator: ^9.3.1
  flutter_launcher_icons: ^0.14.3
  envied_generator: ^1.1.1
  injectable_generator: ^2.7.0
  freezed: ^2.5.8
  json_serializable: ^6.9.4
  test: ^1.25.15
  flutter_gen_runner: ^5.9.0

flutter:
  uses-material-design: true
  assets:
    - assets/localization/

flutter_gen:
  output: lib/generated/
  integrations:
    flutter_svg: true<|MERGE_RESOLUTION|>--- conflicted
+++ resolved
@@ -41,9 +41,7 @@
   dio_cookie_manager: ^3.2.0
   path_provider: ^2.1.5
   cookie_jar: ^4.0.8
-<<<<<<< HEAD
   background_downloader: ^8.9.4
-=======
   flutter_web_auth_2: ^4.1.0
   universal_web: ^1.1.0+2
 
@@ -52,7 +50,6 @@
   oauth2_client:
     git:
       url: https://github.com/ThexXTURBOXx/oauth2_client.git
->>>>>>> 0f58f404
 
 dev_dependencies:
   flutter_test:
