name: Release

on:
  workflow_dispatch:
  push:
    tags:
      - "v*.*.*"

concurrency:
  group: ${{ github.workflow }}
  cancel-in-progress: true

jobs:
  tests:
    uses: ./.github/workflows/test.yml

  build_client:
    needs: [tests]
    uses: ./.github/workflows/build_client.yml
    secrets: inherit
    with:
      DEPLOY_PROD: true

  build_docker:
    needs: [tests]
    uses: ./.github/workflows/docker.yml
    permissions:
      contents: read
      packages: write

  publish_release:
    name: Publish GitHub Release & Deploy Web
    needs: [build_client, build_docker, tests]
    runs-on: ubuntu-latest
    permissions:
      contents: write
      deployments: write

    steps:
      - name: Checkout code
        uses: actions/checkout@v4

<<<<<<< HEAD
      # ––––– Download artifacts from build_client job –––––
      - name: Download Web artifact
=======
      - name: Download Android APKs
>>>>>>> 1ab26e48
        uses: actions/download-artifact@v4
        with:
          name: android-app
          path: android/

<<<<<<< HEAD
      - name: Download Android APKs
        uses: actions/download-artifact@v4
        with:
          name: android-app
          path: android/

      - name: Download Windows binaries
        uses: actions/download-artifact@v4
        with:
          name: windows-app
          path: windows/

      # ––––– Determine the tag we’re releasing –––––
      - name: Fetch all tags
        run: git fetch --tags

=======
      - name: Download Windows binaries
        uses: actions/download-artifact@v4
        with:
          name: windows-app
          path: windows/

      # ––––– Determine the tag we’re releasing –––––
      - name: Fetch all tags
        run: git fetch --tags

>>>>>>> 1ab26e48
      - name: Set LATEST_TAG env var
        id: tag
        run: |
          echo "LATEST_TAG=$(git describe --tags --abbrev=0)" >> $GITHUB_ENV

      # ––––– Generate release notes from CHANGELOG.md –––––
      - name: Generate changelog for ${{ env.LATEST_TAG }}
        id: changelog
        uses: endaft/action-changelog@v0.0.3
        with:
          token: ${{ secrets.GITHUB_TOKEN }}
          exclude_types: other,doc,chore

<<<<<<< HEAD
      # ––––– Create draft GitHub Release –––––
      - name: Create draft release
        uses: softprops/action-gh-release@v2
        with:
          tag_name: ${{ env.LATEST_TAG }}
          draft: true
          prerelease: false
          body: ${{ steps.changelog.outputs.changelog }}
          files: |
            web/**
=======
      # ––––– Create GitHub Release –––––
      - name: Create release
        uses: softprops/action-gh-release@v2
        with:
          tag_name: ${{ env.LATEST_TAG }}
          prerelease: false
          body: ${{ steps.changelog.outputs.changelog }}
          files: |
>>>>>>> 1ab26e48
            android/**/*.apk
            windows/**

      # ––––– Deploy web to Cloudflare Pages –––––
      - name: Publish to Cloudflare Pages (Production)
        uses: cloudflare/wrangler-action@v3
        with:
          apiToken: ${{ secrets.CLOUDFLARE_API_TOKEN }}
          accountId: ${{ secrets.CLOUDFLARE_ACCOUNT_ID }}
          gitHubToken: ${{ secrets.GITHUB_TOKEN }}
          command: pages deploy web/ --project-name=openquester --branch=main

      - name: Purge Cloudflare cache
        run: |
          curl -X POST "https://api.cloudflare.com/client/v4/zones/${{ secrets.CLOUDFLARE_ZONE }}/purge_cache" \
            -H "Authorization: Bearer ${{ secrets.CLOUDFLARE_API_TOKEN }}" \
            -H "Content-Type: application/json" \
            --data '{ "purge_everything": true }'<|MERGE_RESOLUTION|>--- conflicted
+++ resolved
@@ -40,18 +40,6 @@
       - name: Checkout code
         uses: actions/checkout@v4
 
-<<<<<<< HEAD
-      # ––––– Download artifacts from build_client job –––––
-      - name: Download Web artifact
-=======
-      - name: Download Android APKs
->>>>>>> 1ab26e48
-        uses: actions/download-artifact@v4
-        with:
-          name: android-app
-          path: android/
-
-<<<<<<< HEAD
       - name: Download Android APKs
         uses: actions/download-artifact@v4
         with:
@@ -68,18 +56,6 @@
       - name: Fetch all tags
         run: git fetch --tags
 
-=======
-      - name: Download Windows binaries
-        uses: actions/download-artifact@v4
-        with:
-          name: windows-app
-          path: windows/
-
-      # ––––– Determine the tag we’re releasing –––––
-      - name: Fetch all tags
-        run: git fetch --tags
-
->>>>>>> 1ab26e48
       - name: Set LATEST_TAG env var
         id: tag
         run: |
@@ -93,18 +69,6 @@
           token: ${{ secrets.GITHUB_TOKEN }}
           exclude_types: other,doc,chore
 
-<<<<<<< HEAD
-      # ––––– Create draft GitHub Release –––––
-      - name: Create draft release
-        uses: softprops/action-gh-release@v2
-        with:
-          tag_name: ${{ env.LATEST_TAG }}
-          draft: true
-          prerelease: false
-          body: ${{ steps.changelog.outputs.changelog }}
-          files: |
-            web/**
-=======
       # ––––– Create GitHub Release –––––
       - name: Create release
         uses: softprops/action-gh-release@v2
@@ -113,7 +77,6 @@
           prerelease: false
           body: ${{ steps.changelog.outputs.changelog }}
           files: |
->>>>>>> 1ab26e48
             android/**/*.apk
             windows/**
 
